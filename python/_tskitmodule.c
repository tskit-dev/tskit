/*
 * MIT License
 *
 * Copyright (c) 2019-2020 Tskit Developers
 * Copyright (c) 2015-2018 University of Oxford
 *
 * Permission is hereby granted, free of charge, to any person obtaining a copy
 * of this software and associated documentation files (the "Software"), to deal
 * in the Software without restriction, including without limitation the rights
 * to use, copy, modify, merge, publish, distribute, sublicense, and/or sell
 * copies of the Software, and to permit persons to whom the Software is
 * furnished to do so, subject to the following conditions:
 *
 * The above copyright notice and this permission notice shall be included in all
 * copies or substantial portions of the Software.
 *
 * THE SOFTWARE IS PROVIDED "AS IS", WITHOUT WARRANTY OF ANY KIND, EXPRESS OR
 * IMPLIED, INCLUDING BUT NOT LIMITED TO THE WARRANTIES OF MERCHANTABILITY,
 * FITNESS FOR A PARTICULAR PURPOSE AND NONINFRINGEMENT. IN NO EVENT SHALL THE
 * AUTHORS OR COPYRIGHT HOLDERS BE LIABLE FOR ANY CLAIM, DAMAGES OR OTHER
 * LIABILITY, WHETHER IN AN ACTION OF CONTRACT, TORT OR OTHERWISE, ARISING FROM,
 * OUT OF OR IN CONNECTION WITH THE SOFTWARE OR THE USE OR OTHER DEALINGS IN THE
 * SOFTWARE.
 */

#define PY_SSIZE_T_CLEAN
#define NPY_NO_DEPRECATED_API NPY_1_7_API_VERSION
#define TSK_BUG_ASSERT_MESSAGE                                                          \
    "Please open an issue on"                                                           \
    " GitHub, ideally with a reproducible example."                                     \
    " (https://github.com/tskit-dev/tskit/issues)"

#include <Python.h>
#include <structmember.h>
#include <numpy/arrayobject.h>
#include <float.h>

#include "kastore.h"
#include "tskit.h"

#define SET_COLS 0
#define APPEND_COLS 1

/* TskitException is the superclass of all exceptions that can be thrown by
 * tskit. We define it here in the low-level library so that exceptions defined
 * here and in the high-level library can inherit from it.
 */
static PyObject *TskitException;
static PyObject *TskitLibraryError;
static PyObject *TskitFileFormatError;
static PyObject *TskitVersionTooOldError;
static PyObject *TskitVersionTooNewError;

#include "tskit_lwt_interface.h"

// clang-format off

/* The XTable classes each have 'lock' attribute, which is used to
 * raise an error if a Python thread attempts to access a table
 * while another Python thread is operating on it. Because tables
 * allocate memory dynamically, we cannot gaurantee safety otherwise.
 * The locks are set before the GIL is released and unset afterwards.
 * Because C code executed here represents atomic Python operations
 * (while the GIL is held), this should be safe */

typedef struct _TableCollection {
    PyObject_HEAD
    tsk_table_collection_t *tables;
} TableCollection;

 /* The table pointer in each of the Table classes either points to locally
  * allocated memory or to the table stored in a tbl_collection_t. If we're
  * using the memory in a tbl_collection_t, we keep a reference to the
  * TableCollection object to ensure that the memory isn't free'd while a
  * reference to the table itself is live. */
typedef struct {
    PyObject_HEAD
    bool locked;
    tsk_individual_table_t *table;
    TableCollection *tables;
} IndividualTable;

typedef struct {
    PyObject_HEAD
    bool locked;
    tsk_node_table_t *table;
    TableCollection *tables;
} NodeTable;

typedef struct {
    PyObject_HEAD
    bool locked;
    tsk_edge_table_t *table;
    TableCollection *tables;
} EdgeTable;

typedef struct {
    PyObject_HEAD
    bool locked;
    tsk_site_table_t *table;
    TableCollection *tables;
} SiteTable;

typedef struct {
    PyObject_HEAD
    bool locked;
    tsk_mutation_table_t *table;
    TableCollection *tables;
} MutationTable;

typedef struct {
    PyObject_HEAD
    bool locked;
    tsk_migration_table_t *table;
    TableCollection *tables;
} MigrationTable;

typedef struct {
    PyObject_HEAD
    bool locked;
    tsk_population_table_t *table;
    TableCollection *tables;
} PopulationTable;

typedef struct {
    PyObject_HEAD
    bool locked;
    tsk_provenance_table_t *table;
    TableCollection *tables;
} ProvenanceTable;

typedef struct {
    PyObject_HEAD
    tsk_treeseq_t *tree_sequence;
} TreeSequence;

typedef struct {
    PyObject_HEAD
    TreeSequence *tree_sequence;
    tsk_tree_t *tree;
} Tree;

typedef struct {
    PyObject_HEAD
    Tree *tree;
    int first;
} TreeIterator;

typedef struct {
    PyObject_HEAD
    TreeSequence *tree_sequence;
    tsk_diff_iter_t *tree_diff_iterator;
} TreeDiffIterator;

typedef struct {
    PyObject_HEAD
    TreeSequence *tree_sequence;
    tsk_vargen_t *variant_generator;
} VariantGenerator;

typedef struct {
    PyObject_HEAD
    TreeSequence *tree_sequence;
    tsk_ld_calc_t *ld_calc;
} LdCalculator;

typedef struct {
    PyObject_HEAD
    TreeSequence *tree_sequence;
    tsk_ls_hmm_t *ls_hmm;
} LsHmm;

typedef struct {
    PyObject_HEAD
    TreeSequence *tree_sequence;
    tsk_compressed_matrix_t *compressed_matrix;
} CompressedMatrix;

typedef struct {
    PyObject_HEAD
    TreeSequence *tree_sequence;
    tsk_viterbi_matrix_t *viterbi_matrix;
} ViterbiMatrix;

/* A named tuple of metadata schemas for a tree sequence */
static PyTypeObject MetadataSchemas;

static PyStructSequence_Field metadata_schemas_fields[] = {
    { "node", "The node metadata schema" },
    { "edge", "The edge metadata schema" },
    { "site", "The site metadata schema" },
    { "mutation", "The mutation metadata schema" },
    { "migration", "The migration metadata schema" },
    { "individual", "The individual metadata schema" },
    { "population", "The population metadata schema" },
    { NULL }
};

static PyStructSequence_Desc metadata_schemas_desc = {
    .name = "MetadataSchemas",
    .doc = "Namedtuple of metadata schemas for this tree sequence",
    .fields = metadata_schemas_fields,
    .n_in_sequence = 7
};

// clang-format on

static void
handle_library_error(int err)
{
    if (tsk_is_kas_error(err)) {
        PyErr_SetString(TskitFileFormatError, tsk_strerror(err));
    } else {
        switch (err) {
            case TSK_ERR_FILE_VERSION_TOO_NEW:
                PyErr_SetString(TskitVersionTooNewError, tsk_strerror(err));
                break;
            case TSK_ERR_FILE_VERSION_TOO_OLD:
                PyErr_SetString(TskitVersionTooOldError, tsk_strerror(err));
                break;
            case TSK_ERR_FILE_FORMAT:
                PyErr_SetString(TskitFileFormatError, tsk_strerror(err));
                break;
            case TSK_ERR_IO:
                PyErr_SetFromErrno(PyExc_OSError);
                break;
            case TSK_ERR_EOF:
                PyErr_Format(PyExc_EOFError, "End of file");
                break;
            default:
                PyErr_SetString(TskitLibraryError, tsk_strerror(err));
        }
    }
}

static PyObject *
convert_node_id_list(tsk_id_t *children, size_t num_children)
{
    PyObject *ret = NULL;
    PyObject *t;
    PyObject *py_int;
    size_t j;

    t = PyTuple_New(num_children);
    if (t == NULL) {
        goto out;
    }
    for (j = 0; j < num_children; j++) {
        py_int = Py_BuildValue("i", (int) children[j]);
        if (py_int == NULL) {
            Py_DECREF(t);
            goto out;
        }
        PyTuple_SET_ITEM(t, j, py_int);
    }
    ret = t;
out:
    return ret;
}

static PyObject *
make_metadata(const char *metadata, Py_ssize_t length)
{
    const char *m = metadata == NULL ? "" : metadata;
    return PyBytes_FromStringAndSize(m, length);
}

static PyObject *
make_mutation(const tsk_mutation_t *mutation)
{
    PyObject *ret = NULL;
    PyObject *metadata = NULL;

    metadata = make_metadata(mutation->metadata, (Py_ssize_t) mutation->metadata_length);
    if (metadata == NULL) {
        goto out;
    }
    ret = Py_BuildValue("iis#iOd", mutation->site, mutation->node,
        mutation->derived_state, (Py_ssize_t) mutation->derived_state_length,
        mutation->parent, metadata, mutation->time);
out:
    Py_XDECREF(metadata);
    return ret;
}

static PyObject *
make_mutation_id_list(const tsk_mutation_t *mutations, size_t length)
{
    PyObject *ret = NULL;
    PyObject *t;
    PyObject *item;
    size_t j;

    t = PyTuple_New(length);
    if (t == NULL) {
        goto out;
    }
    for (j = 0; j < length; j++) {
        item = Py_BuildValue("i", mutations[j].id);
        if (item == NULL) {
            Py_DECREF(t);
            goto out;
        }
        PyTuple_SET_ITEM(t, j, item);
    }
    ret = t;
out:
    return ret;
}

static PyObject *
make_population(const tsk_population_t *population)
{
    PyObject *ret = NULL;
    PyObject *metadata
        = make_metadata(population->metadata, (Py_ssize_t) population->metadata_length);
    if (metadata == NULL) {
        goto out;
    }
    ret = Py_BuildValue("(O)", metadata);
out:
    Py_XDECREF(metadata);
    return ret;
}

static PyObject *
make_provenance(const tsk_provenance_t *provenance)
{
    PyObject *ret = NULL;

    ret = Py_BuildValue("s#s#", provenance->timestamp,
        (Py_ssize_t) provenance->timestamp_length, provenance->record,
        (Py_ssize_t) provenance->record_length);
    return ret;
}

static PyObject *
make_individual_row(const tsk_individual_t *r)
{
    PyObject *ret = NULL;
    PyObject *metadata = make_metadata(r->metadata, (Py_ssize_t) r->metadata_length);
    PyArrayObject *location = NULL;
    PyArrayObject *parents = NULL;
    npy_intp dims, nparents;

    dims = (npy_intp) r->location_length;
    location = (PyArrayObject *) PyArray_SimpleNew(1, &dims, NPY_FLOAT64);
    if (metadata == NULL || location == NULL) {
        goto out;
    }
    memcpy(PyArray_DATA(location), r->location, r->location_length * sizeof(double));
    nparents = (npy_intp) r->parents_length;
    parents = (PyArrayObject *) PyArray_SimpleNew(1, &nparents, NPY_INT32);
    if (metadata == NULL || parents == NULL) {
        goto out;
    }
    memcpy(PyArray_DATA(parents), r->parents, r->parents_length * sizeof(tsk_id_t));
    ret = Py_BuildValue("IOOO", (unsigned int) r->flags, location, parents, metadata);
out:
    Py_XDECREF(location);
    Py_XDECREF(parents);
    Py_XDECREF(metadata);
    return ret;
}

static PyObject *
make_individual_object(const tsk_individual_t *r)
{
    PyObject *ret = NULL;
    PyObject *metadata = make_metadata(r->metadata, (Py_ssize_t) r->metadata_length);
    PyArrayObject *location = NULL;
    PyArrayObject *parents = NULL;
    PyArrayObject *nodes = NULL;
    npy_intp dims;

    dims = (npy_intp) r->location_length;
    location = (PyArrayObject *) PyArray_SimpleNew(1, &dims, NPY_FLOAT64);
    dims = (npy_intp) r->parents_length;
    parents = (PyArrayObject *) PyArray_SimpleNew(1, &dims, NPY_INT32);
    dims = (npy_intp) r->nodes_length;
    nodes = (PyArrayObject *) PyArray_SimpleNew(1, &dims, NPY_INT32);
    if (metadata == NULL || location == NULL || parents == NULL || nodes == NULL) {
        goto out;
    }
    memcpy(PyArray_DATA(location), r->location, r->location_length * sizeof(double));
    memcpy(PyArray_DATA(parents), r->parents, r->parents_length * sizeof(tsk_id_t));
    memcpy(PyArray_DATA(nodes), r->nodes, r->nodes_length * sizeof(tsk_id_t));
    ret = Py_BuildValue("IOOOO", (unsigned int) r->flags, location, parents, metadata, nodes);
out:
    Py_XDECREF(location);
    Py_XDECREF(parents);
    Py_XDECREF(metadata);
    Py_XDECREF(nodes);
    return ret;
}

static PyObject *
make_node(const tsk_node_t *r)
{
    PyObject *ret = NULL;
    PyObject *metadata = make_metadata(r->metadata, (Py_ssize_t) r->metadata_length);
    if (metadata == NULL) {
        goto out;
    }
    ret = Py_BuildValue("IdiiO", (unsigned int) r->flags, r->time, (int) r->population,
        (int) r->individual, metadata);
out:
    Py_XDECREF(metadata);
    return ret;
}

static PyObject *
make_edge(const tsk_edge_t *edge, bool include_id)
{
    PyObject *ret = NULL;
    PyObject *metadata
        = make_metadata(edge->metadata, (Py_ssize_t) edge->metadata_length);
    if (metadata == NULL) {
        goto out;
    }
    if (include_id) {
        ret = Py_BuildValue("ddiiOi", edge->left, edge->right, (int) edge->parent,
            (int) edge->child, metadata, edge->id);
    } else {
        ret = Py_BuildValue("ddiiO", edge->left, edge->right, (int) edge->parent,
            (int) edge->child, metadata);
    }
out:
    Py_XDECREF(metadata);
    return ret;
}

static PyObject *
make_migration(const tsk_migration_t *r)
{
    int source = r->source == TSK_NULL ? -1 : r->source;
    int dest = r->dest == TSK_NULL ? -1 : r->dest;
    PyObject *ret = NULL;
    PyObject *metadata = make_metadata(r->metadata, (Py_ssize_t) r->metadata_length);
    if (metadata == NULL) {
        goto out;
    }
    ret = Py_BuildValue(
        "ddiiidO", r->left, r->right, (int) r->node, source, dest, r->time, metadata);
out:
    Py_XDECREF(metadata);
    return ret;
}

static PyObject *
make_site_row(const tsk_site_t *site)
{
    PyObject *ret = NULL;
    PyObject *metadata = NULL;

    metadata = make_metadata(site->metadata, (Py_ssize_t) site->metadata_length);
    if (metadata == NULL) {
        goto out;
    }
    ret = Py_BuildValue("ds#O", site->position, site->ancestral_state,
        (Py_ssize_t) site->ancestral_state_length, metadata);
out:
    Py_XDECREF(metadata);
    return ret;
}

static PyObject *
make_site_object(const tsk_site_t *site)
{
    PyObject *ret = NULL;
    PyObject *mutations = NULL;
    PyObject *metadata = NULL;

    metadata = make_metadata(site->metadata, (Py_ssize_t) site->metadata_length);
    if (metadata == NULL) {
        goto out;
    }
    mutations = make_mutation_id_list(site->mutations, site->mutations_length);
    if (mutations == NULL) {
        goto out;
    }
    /* TODO should reorder this tuple, as it's not very logical. */
    ret = Py_BuildValue("ds#OnO", site->position, site->ancestral_state,
        (Py_ssize_t) site->ancestral_state_length, mutations, (Py_ssize_t) site->id,
        metadata);
out:
    Py_XDECREF(mutations);
    Py_XDECREF(metadata);
    return ret;
}

static PyObject *
make_alleles(tsk_variant_t *variant)
{
    PyObject *ret = NULL;
    PyObject *item, *t;
    size_t j;

    t = PyTuple_New(variant->num_alleles + variant->has_missing_data);
    if (t == NULL) {
        goto out;
    }
    for (j = 0; j < variant->num_alleles; j++) {
        item = Py_BuildValue("s#", variant->alleles[j], variant->allele_lengths[j]);
        if (item == NULL) {
            Py_DECREF(t);
            goto out;
        }
        PyTuple_SET_ITEM(t, j, item);
    }
    if (variant->has_missing_data) {
        item = Py_BuildValue("");
        if (item == NULL) {
            Py_DECREF(t);
            goto out;
        }
        PyTuple_SET_ITEM(t, variant->num_alleles, item);
    }
    ret = t;
out:
    return ret;
}

static PyObject *
make_variant(tsk_variant_t *variant, size_t num_samples)
{
    PyObject *ret = NULL;
    npy_intp dims = num_samples;
    PyObject *alleles = make_alleles(variant);
    PyArrayObject *genotypes = (PyArrayObject *) PyArray_SimpleNew(1, &dims, NPY_INT8);

    /* TODO update this to account for 16 bit variants when we provide the
     * high-level interface. */
    if (genotypes == NULL || alleles == NULL) {
        goto out;
    }
    memcpy(PyArray_DATA(genotypes), variant->genotypes.i8, num_samples * sizeof(int8_t));
    ret = Py_BuildValue("iOO", variant->site->id, genotypes, alleles);
out:
    Py_XDECREF(genotypes);
    Py_XDECREF(alleles);
    return ret;
}

static PyObject *
convert_sites(const tsk_site_t *sites, size_t num_sites)
{
    PyObject *ret = NULL;
    PyObject *l = NULL;
    PyObject *py_site = NULL;
    size_t j;

    l = PyList_New(num_sites);
    if (l == NULL) {
        goto out;
    }
    for (j = 0; j < num_sites; j++) {
        py_site = make_site_object(&sites[j]);
        if (py_site == NULL) {
            Py_DECREF(l);
            goto out;
        }
        PyList_SET_ITEM(l, j, py_site);
    }
    ret = l;
out:
    return ret;
}

static PyObject *
convert_transitions(tsk_state_transition_t *transitions, size_t num_transitions)
{
    PyObject *ret = NULL;
    PyObject *l = NULL;
    PyObject *py_transition = NULL;
    size_t j;

    l = PyList_New(num_transitions);
    if (l == NULL) {
        goto out;
    }
    for (j = 0; j < num_transitions; j++) {
        py_transition = Py_BuildValue(
            "iii", transitions[j].node, transitions[j].parent, transitions[j].state);
        if (py_transition == NULL) {
            Py_DECREF(l);
            goto out;
        }
        PyList_SET_ITEM(l, j, py_transition);
    }
    ret = l;
out:
    return ret;
}

/* TODO: this should really be a dict we're returning */
static PyObject *
convert_compressed_matrix_site(tsk_compressed_matrix_t *matrix, unsigned int site)
{
    PyObject *ret = NULL;
    PyObject *list = NULL;
    PyObject *item = NULL;
    size_t j, num_values;

    if (site >= matrix->num_sites) {
        PyErr_SetString(PyExc_ValueError, "Site index out of bounds");
        goto out;
    }

    num_values = matrix->num_transitions[site];
    list = PyList_New(num_values);
    if (list == NULL) {
        goto out;
    }
    for (j = 0; j < num_values; j++) {
        item = Py_BuildValue("id", matrix->nodes[site][j], matrix->values[site][j]);
        if (item == NULL) {
            goto out;
        }
        PyList_SET_ITEM(list, j, item);
        item = NULL;
    }
    ret = list;
    list = NULL;
out:
    Py_XDECREF(item);
    Py_XDECREF(list);
    return ret;
}

static PyObject *
decode_compressed_matrix(tsk_compressed_matrix_t *matrix)
{
    int err;
    PyObject *ret = NULL;
    PyArrayObject *decoded = NULL;
    npy_intp dims[2];

    dims[0] = tsk_treeseq_get_num_sites(matrix->tree_sequence);
    dims[1] = tsk_treeseq_get_num_samples(matrix->tree_sequence);
    decoded = (PyArrayObject *) PyArray_SimpleNew(2, dims, NPY_FLOAT64);
    if (decoded == NULL) {
        goto out;
    }
    err = tsk_compressed_matrix_decode(matrix, PyArray_DATA(decoded));
    if (err != 0) {
        handle_library_error(err);
        goto out;
    }
    ret = (PyObject *) decoded;
    decoded = NULL;
out:
    Py_XDECREF(decoded);
    return ret;
}

static const char **
parse_allele_list(PyObject *allele_tuple)
{
    const char **ret = NULL;
    const char **alleles = NULL;
    PyObject *str;
    Py_ssize_t j, num_alleles;

    if (!PyTuple_Check(allele_tuple)) {
        PyErr_SetString(PyExc_TypeError, "Fixed allele list must be a tuple");
        goto out;
    }

    num_alleles = PyTuple_Size(allele_tuple);
    if (num_alleles == 0) {
        PyErr_SetString(PyExc_ValueError, "Must specify at least one allele");
        goto out;
    }
    /* Leave space for the sentinel, and initialise to NULL */
    alleles = PyMem_Calloc(num_alleles + 1, sizeof(*alleles));
    if (alleles == NULL) {
        PyErr_NoMemory();
        goto out;
    }
    for (j = 0; j < num_alleles; j++) {
        str = PyTuple_GetItem(allele_tuple, j);
        if (str == NULL) {
            goto out;
        }
        if (!PyUnicode_Check(str)) {
            PyErr_SetString(PyExc_TypeError, "alleles must be strings");
            goto out;
        }
        /* PyUnicode_AsUTF8AndSize caches the UTF8 representation of the string
         * within the object, and we're not responsible for freeing it. Thus,
         * once we're sure the string object stays alive for the lifetime of the
         * returned string, we can be sure it's safe. These strings are immediately
         * copied during tsk_vargen_init, so the operation is safe.
         */
        alleles[j] = PyUnicode_AsUTF8AndSize(str, NULL);
        if (alleles[j] == NULL) {
            goto out;
        }
    }
    ret = alleles;
    alleles = NULL;
out:
    PyMem_Free(alleles);
    return ret;
}

static PyObject *
table_get_column_array(size_t num_rows, void *data, int npy_type, size_t element_size)
{
    PyObject *ret = NULL;
    PyArrayObject *array;
    npy_intp dims = (npy_intp) num_rows;

    array = (PyArrayObject *) PyArray_EMPTY(1, &dims, npy_type, 0);
    if (array == NULL) {
        goto out;
    }
    memcpy(PyArray_DATA(array), data, num_rows * element_size);
    ret = (PyObject *) array;
out:
    return ret;
}

static FILE *
make_file(PyObject *fileobj, const char *mode)
{
    FILE *ret = NULL;
    FILE *file = NULL;
    int fileobj_fd, new_fd;

    fileobj_fd = PyObject_AsFileDescriptor(fileobj);
    if (fileobj_fd == -1) {
        goto out;
    }
    new_fd = dup(fileobj_fd);
    if (new_fd == -1) {
        PyErr_SetFromErrno(PyExc_OSError);
        goto out;
    }
    file = fdopen(new_fd, mode);
    if (file == NULL) {
        (void) close(new_fd);
        PyErr_SetFromErrno(PyExc_OSError);
        goto out;
    }
    ret = file;
out:
    return ret;
}

static int
uint32_converter(PyObject *py_obj, uint32_t *uint_out)
{
    long long temp_long;
    int ret = 0;

    if (!PyArg_Parse(py_obj, "L", &temp_long)) {
        goto out;
    }
    if (temp_long > UINT32_MAX) {
        PyErr_SetString(PyExc_OverflowError, "unsigned int32 >= than 2^32");
        goto out;
    }
    if (temp_long < 0) {
        PyErr_SetString(
            PyExc_ValueError, "Can't convert negative value to unsigned int");
        goto out;
    }

    uint_out[0] = (uint32_t) temp_long;
    ret = 1;
out:
    return ret;
}

/*===================================================================
 * IndividualTable
 *===================================================================
 */

static int
IndividualTable_check_state(IndividualTable *self)
{
    int ret = -1;
    if (self->table == NULL) {
        PyErr_SetString(PyExc_SystemError, "IndividualTable not initialised");
        goto out;
    }
    if (self->locked) {
        PyErr_SetString(PyExc_RuntimeError, "IndividualTable in use by other thread.");
        goto out;
    }
    ret = 0;
out:
    return ret;
}

static void
IndividualTable_dealloc(IndividualTable *self)
{
    if (self->tables != NULL) {
        Py_DECREF(self->tables);
    } else if (self->table != NULL) {
        tsk_individual_table_free(self->table);
        PyMem_Free(self->table);
        self->table = NULL;
    }
    Py_TYPE(self)->tp_free((PyObject *) self);
}

static int
IndividualTable_init(IndividualTable *self, PyObject *args, PyObject *kwds)
{
    int ret = -1;
    int err;
    static char *kwlist[] = { "max_rows_increment", NULL };
    Py_ssize_t max_rows_increment = 0;

    self->table = NULL;
    self->locked = false;
    if (!PyArg_ParseTupleAndKeywords(args, kwds, "|n", kwlist, &max_rows_increment)) {
        goto out;
    }
    if (max_rows_increment < 0) {
        PyErr_SetString(PyExc_ValueError, "max_rows_increment must be positive");
        goto out;
    }
    self->table = PyMem_Malloc(sizeof(tsk_individual_table_t));
    if (self->table == NULL) {
        PyErr_NoMemory();
        goto out;
    }
    err = tsk_individual_table_init(self->table, 0);
    if (err != 0) {
        handle_library_error(err);
        goto out;
    }
    tsk_individual_table_set_max_rows_increment(self->table, max_rows_increment);
    ret = 0;
out:
    return ret;
}

static PyObject *
IndividualTable_add_row(IndividualTable *self, PyObject *args, PyObject *kwds)
{
    PyObject *ret = NULL;
    int err;
    unsigned int flags = 0;
    PyObject *py_metadata = Py_None;
    PyObject *py_location = Py_None;
    PyObject *py_parents = Py_None;
    PyArrayObject *location_array = NULL;
    double *location_data = NULL;
    tsk_size_t location_length = 0;
    PyArrayObject *parents_array = NULL;
    tsk_id_t *parents_data = NULL;
    tsk_size_t parents_length = 0;
    char *metadata = "";
    Py_ssize_t metadata_length = 0;
    npy_intp *shape;
<<<<<<< HEAD
    static char *kwlist[] = {"flags", "location", "parents", "metadata", NULL};

    if (!PyArg_ParseTupleAndKeywords(args, kwds, "|iOOO", kwlist,
            &flags, &py_location, &py_parents, &py_metadata)) {
=======
    static char *kwlist[] = { "flags", "location", "metadata", NULL };

    if (IndividualTable_check_state(self) != 0) {
>>>>>>> e1eef38b
        goto out;
    }
    if (!PyArg_ParseTupleAndKeywords(args, kwds, "|O&OO", kwlist, &uint32_converter,
            &flags, &py_location, &py_metadata)) {
        goto out;
    }
    if (py_metadata != Py_None) {
        if (PyBytes_AsStringAndSize(py_metadata, &metadata, &metadata_length) < 0) {
            goto out;
        }
    }
    if (py_location != Py_None) {
        /* This ensures that only 1D arrays are accepted. */
        location_array = (PyArrayObject *) PyArray_FromAny(py_location,
            PyArray_DescrFromType(NPY_FLOAT64), 1, 1, NPY_ARRAY_IN_ARRAY, NULL);
        if (location_array == NULL) {
            goto out;
        }
        shape = PyArray_DIMS(location_array);
        location_length = (tsk_size_t) shape[0];
        location_data = PyArray_DATA(location_array);
    }
<<<<<<< HEAD
    if (py_parents != Py_None) {
        /* This ensures that only 1D arrays are accepted. */
        parents_array = (PyArrayObject *) PyArray_FromAny(py_parents,
                PyArray_DescrFromType(NPY_INT32), 1, 1,
                NPY_ARRAY_IN_ARRAY, NULL);
        if (parents_array == NULL) {
            goto out;
        }
        shape = PyArray_DIMS(parents_array);
        parents_length = (tsk_size_t) shape[0];
        parents_data = PyArray_DATA(parents_array);
    }
    err = tsk_individual_table_add_row(self->table, (tsk_flags_t) flags,
            location_data, location_length, parents_data, parents_length, metadata, metadata_length);
=======
    err = tsk_individual_table_add_row(self->table, (tsk_flags_t) flags, location_data,
        location_length, metadata, metadata_length);
>>>>>>> e1eef38b
    if (err < 0) {
        handle_library_error(err);
        goto out;
    }
    ret = Py_BuildValue("i", err);
out:
    Py_XDECREF(location_array);
    Py_XDECREF(parents_array);
    return ret;
}

/* Forward declaration */
static PyTypeObject IndividualTableType;

static PyObject *
IndividualTable_equals(IndividualTable *self, PyObject *args, PyObject *kwds)
{
    PyObject *ret = NULL;
    IndividualTable *other = NULL;
    tsk_flags_t options = 0;
    int ignore_metadata = false;
    static char *kwlist[] = { "other", "ignore_metadata", NULL };

    if (IndividualTable_check_state(self) != 0) {
        goto out;
    }
    if (!PyArg_ParseTupleAndKeywords(args, kwds, "O!|i", kwlist, &IndividualTableType,
            &other, &ignore_metadata)) {
        goto out;
    }
    if (IndividualTable_check_state(other) != 0) {
        goto out;
    }
    if (ignore_metadata) {
        options |= TSK_CMP_IGNORE_METADATA;
    }
    ret = Py_BuildValue(
        "i", tsk_individual_table_equals(self->table, other->table, options));
out:
    return ret;
}

static PyObject *
IndividualTable_get_row(IndividualTable *self, PyObject *args)
{
    PyObject *ret = NULL;
    int err;
    Py_ssize_t row_id;
    tsk_individual_t individual;

    if (IndividualTable_check_state(self) != 0) {
        goto out;
    }
    if (!PyArg_ParseTuple(args, "n", &row_id)) {
        goto out;
    }
    err = tsk_individual_table_get_row(self->table, (tsk_id_t) row_id, &individual);
    if (err != 0) {
        handle_library_error(err);
        goto out;
    }
    ret = make_individual_row(&individual);
out:
    return ret;
}

static PyObject *
IndividualTable_parse_dict_arg(IndividualTable *self, PyObject *args, bool clear_table)
{
    int err;
    PyObject *ret = NULL;
    PyObject *dict = NULL;

    if (IndividualTable_check_state(self) != 0) {
        goto out;
    }
    if (!PyArg_ParseTuple(args, "O!", &PyDict_Type, &dict)) {
        goto out;
    }
    err = parse_individual_table_dict(self->table, dict, clear_table);
    if (err != 0) {
        goto out;
    }
    ret = Py_BuildValue("");
out:
    return ret;
}

static PyObject *
IndividualTable_append_columns(IndividualTable *self, PyObject *args)
{
    return IndividualTable_parse_dict_arg(self, args, false);
}

static PyObject *
IndividualTable_set_columns(IndividualTable *self, PyObject *args)
{
    return IndividualTable_parse_dict_arg(self, args, true);
}

static PyObject *
IndividualTable_clear(IndividualTable *self)
{
    PyObject *ret = NULL;
    int err;

    if (IndividualTable_check_state(self) != 0) {
        goto out;
    }
    err = tsk_individual_table_clear(self->table);
    if (err != 0) {
        handle_library_error(err);
        goto out;
    }
    ret = Py_BuildValue("");
out:
    return ret;
}

static PyObject *
IndividualTable_truncate(IndividualTable *self, PyObject *args)
{
    PyObject *ret = NULL;
    Py_ssize_t num_rows;
    int err;

    if (IndividualTable_check_state(self) != 0) {
        goto out;
    }
    if (!PyArg_ParseTuple(args, "n", &num_rows)) {
        goto out;
    }
    if (num_rows < 0 || num_rows > (Py_ssize_t) self->table->num_rows) {
        PyErr_SetString(PyExc_ValueError, "num_rows out of bounds");
        goto out;
    }
    err = tsk_individual_table_truncate(self->table, (tsk_size_t) num_rows);
    if (err != 0) {
        handle_library_error(err);
        goto out;
    }
    ret = Py_BuildValue("");
out:
    return ret;
}

static PyObject *
IndividualTable_get_max_rows_increment(IndividualTable *self, void *closure)
{
    PyObject *ret = NULL;
    if (IndividualTable_check_state(self) != 0) {
        goto out;
    }
    ret = Py_BuildValue("n", (Py_ssize_t) self->table->max_rows_increment);
out:
    return ret;
}

static PyObject *
IndividualTable_get_num_rows(IndividualTable *self, void *closure)
{
    PyObject *ret = NULL;
    if (IndividualTable_check_state(self) != 0) {
        goto out;
    }
    ret = Py_BuildValue("n", (Py_ssize_t) self->table->num_rows);
out:
    return ret;
}

static PyObject *
IndividualTable_get_max_rows(IndividualTable *self, void *closure)
{
    PyObject *ret = NULL;
    if (IndividualTable_check_state(self) != 0) {
        goto out;
    }
    ret = Py_BuildValue("n", (Py_ssize_t) self->table->max_rows);
out:
    return ret;
}

static PyObject *
IndividualTable_get_flags(IndividualTable *self, void *closure)
{
    PyObject *ret = NULL;

    if (IndividualTable_check_state(self) != 0) {
        goto out;
    }
    ret = table_get_column_array(
        self->table->num_rows, self->table->flags, NPY_UINT32, sizeof(uint32_t));
out:
    return ret;
}

static PyObject *
IndividualTable_get_location(IndividualTable *self, void *closure)
{
    PyObject *ret = NULL;

    if (IndividualTable_check_state(self) != 0) {
        goto out;
    }
    ret = table_get_column_array(self->table->location_length, self->table->location,
        NPY_FLOAT64, sizeof(double));
out:
    return ret;
}

static PyObject *
IndividualTable_get_location_offset(IndividualTable *self, void *closure)
{
    PyObject *ret = NULL;

    if (IndividualTable_check_state(self) != 0) {
        goto out;
    }
    ret = table_get_column_array(self->table->num_rows + 1, self->table->location_offset,
        NPY_UINT32, sizeof(uint32_t));
out:
    return ret;
}

static PyObject *
IndividualTable_get_parents(IndividualTable *self, void *closure)
{
    PyObject *ret = NULL;

    if (IndividualTable_check_state(self) != 0) {
        goto out;
    }
    ret = table_get_column_array(self->table->parents_length,
            self->table->parents, NPY_INT32, sizeof(tsk_id_t));
out:
    return ret;
}

static PyObject *
IndividualTable_get_parents_offset(IndividualTable *self, void *closure)
{
    PyObject *ret = NULL;

    if (IndividualTable_check_state(self) != 0) {
        goto out;
    }
    ret = table_get_column_array(self->table->num_rows + 1,
            self->table->parents_offset, NPY_UINT32, sizeof(uint32_t));
out:
    return ret;
}

static PyObject *
IndividualTable_get_metadata(IndividualTable *self, void *closure)
{
    PyObject *ret = NULL;

    if (IndividualTable_check_state(self) != 0) {
        goto out;
    }
    ret = table_get_column_array(
        self->table->metadata_length, self->table->metadata, NPY_INT8, sizeof(char));
out:
    return ret;
}

static PyObject *
IndividualTable_get_metadata_offset(IndividualTable *self, void *closure)
{
    PyObject *ret = NULL;

    if (IndividualTable_check_state(self) != 0) {
        goto out;
    }
    ret = table_get_column_array(self->table->num_rows + 1, self->table->metadata_offset,
        NPY_UINT32, sizeof(uint32_t));
out:
    return ret;
}

static PyObject *
IndividualTable_get_metadata_schema(IndividualTable *self, void *closure)
{
    PyObject *ret = NULL;

    if (IndividualTable_check_state(self) != 0) {
        goto out;
    }
    ret = make_Py_Unicode_FromStringAndLength(
        self->table->metadata_schema, self->table->metadata_schema_length);
out:
    return ret;
}

static int
IndividualTable_set_metadata_schema(IndividualTable *self, PyObject *arg, void *closure)
{
    int ret = -1;
    int err;
    const char *metadata_schema;
    Py_ssize_t metadata_schema_length;

    if (IndividualTable_check_state(self) != 0) {
        goto out;
    }
    metadata_schema = parse_metadata_schema_arg(arg, &metadata_schema_length);
    if (metadata_schema == NULL) {
        goto out;
    }
    err = tsk_individual_table_set_metadata_schema(
        self->table, metadata_schema, metadata_schema_length);
    if (err != 0) {
        handle_library_error(err);
        goto out;
    }
    ret = 0;
out:
    return ret;
}

static PyGetSetDef IndividualTable_getsetters[] = {
<<<<<<< HEAD
    {"max_rows_increment",
        (getter) IndividualTable_get_max_rows_increment, NULL, "The size increment"},
    {"num_rows", (getter) IndividualTable_get_num_rows, NULL,
        "The number of rows in the table."},
    {"max_rows", (getter) IndividualTable_get_max_rows, NULL,
        "The current maximum number of rows in the table."},
    {"flags", (getter) IndividualTable_get_flags, NULL, "The flags array"},
    {"location", (getter) IndividualTable_get_location, NULL, "The location array"},
    {"location_offset", (getter) IndividualTable_get_location_offset, NULL,
        "The location offset array"},
    {"parents", (getter) IndividualTable_get_parents, NULL, "The parents array"},
    {"parents_offset", (getter) IndividualTable_get_parents_offset, NULL,
        "The parents offset array"},
    {"metadata", (getter) IndividualTable_get_metadata, NULL, "The metadata array"},
    {"metadata_offset", (getter) IndividualTable_get_metadata_offset, NULL,
        "The metadata offset array"},
    {"metadata_schema", (getter) IndividualTable_get_metadata_schema,
        (setter) IndividualTable_set_metadata_schema, "The metadata schema"},
    {NULL}  /* Sentinel */
=======
    { .name = "max_rows_increment",
        .get = (getter) IndividualTable_get_max_rows_increment,
        .doc = "The size increment" },
    { .name = "num_rows",
        .get = (getter) IndividualTable_get_num_rows,
        .doc = "The number of rows in the table." },
    { .name = "max_rows",
        .get = (getter) IndividualTable_get_max_rows,
        .doc = "The current maximum number of rows in the table." },
    { .name = "flags",
        .get = (getter) IndividualTable_get_flags,
        .doc = "The flags array" },
    { .name = "location",
        .get = (getter) IndividualTable_get_location,
        .doc = "The location array" },
    { .name = "location_offset",
        .get = (getter) IndividualTable_get_location_offset,
        .doc = "The location offset array" },
    { .name = "metadata",
        .get = (getter) IndividualTable_get_metadata,
        .doc = "The metadata array" },
    { .name = "metadata_offset",
        .get = (getter) IndividualTable_get_metadata_offset,
        .doc = "The metadata offset array" },
    { .name = "metadata_schema",
        .get = (getter) IndividualTable_get_metadata_schema,
        .set = (setter) IndividualTable_set_metadata_schema,
        .doc = "The metadata schema" },
    { NULL } /* Sentinel */
>>>>>>> e1eef38b
};

static PyMethodDef IndividualTable_methods[] = {
    { .ml_name = "add_row",
        .ml_meth = (PyCFunction) IndividualTable_add_row,
        .ml_flags = METH_VARARGS | METH_KEYWORDS,
        .ml_doc = "Adds a new row to this table." },
    { .ml_name = "get_row",
        .ml_meth = (PyCFunction) IndividualTable_get_row,
        .ml_flags = METH_VARARGS,
        .ml_doc = "Returns the kth row in this table." },
    { .ml_name = "equals",
        .ml_meth = (PyCFunction) IndividualTable_equals,
        .ml_flags = METH_VARARGS | METH_KEYWORDS,
        .ml_doc = "Returns true if the specified individual table is equal." },
    { .ml_name = "append_columns",
        .ml_meth = (PyCFunction) IndividualTable_append_columns,
        .ml_flags = METH_VARARGS | METH_KEYWORDS,
        .ml_doc = "Appends the data in the specified arrays into the columns." },
    { .ml_name = "set_columns",
        .ml_meth = (PyCFunction) IndividualTable_set_columns,
        .ml_flags = METH_VARARGS | METH_KEYWORDS,
        .ml_doc = "Copies the data in the specified arrays into the columns." },
    { .ml_name = "clear",
        .ml_meth = (PyCFunction) IndividualTable_clear,
        .ml_flags = METH_NOARGS,
        .ml_doc = "Clears this table." },
    { .ml_name = "truncate",
        .ml_meth = (PyCFunction) IndividualTable_truncate,
        .ml_flags = METH_VARARGS,
        .ml_doc = "Truncates this table to the specified number of rows." },
    { NULL } /* Sentinel */
};

static PyTypeObject IndividualTableType = {
    // clang-format off
    PyVarObject_HEAD_INIT(NULL, 0)
    .tp_name = "_tskit.IndividualTable",
    .tp_basicsize = sizeof(IndividualTable),
    .tp_dealloc = (destructor) IndividualTable_dealloc,
    .tp_flags = Py_TPFLAGS_DEFAULT | Py_TPFLAGS_BASETYPE,
    .tp_doc = "IndividualTable objects",
    .tp_methods = IndividualTable_methods,
    .tp_getset = IndividualTable_getsetters,
    .tp_init = (initproc) IndividualTable_init,
    .tp_new = PyType_GenericNew,
    // clang-format on
};

/*===================================================================
 * NodeTable
 *===================================================================
 */

static int
NodeTable_check_state(NodeTable *self)
{
    int ret = -1;
    if (self->table == NULL) {
        PyErr_SetString(PyExc_SystemError, "NodeTable not initialised");
        goto out;
    }
    if (self->locked) {
        PyErr_SetString(PyExc_RuntimeError, "NodeTable in use by other thread.");
        goto out;
    }
    ret = 0;
out:
    return ret;
}

static void
NodeTable_dealloc(NodeTable *self)
{
    if (self->tables != NULL) {
        Py_DECREF(self->tables);
    } else if (self->table != NULL) {
        tsk_node_table_free(self->table);
        PyMem_Free(self->table);
        self->table = NULL;
    }
    Py_TYPE(self)->tp_free((PyObject *) self);
}

static int
NodeTable_init(NodeTable *self, PyObject *args, PyObject *kwds)
{
    int ret = -1;
    int err;
    static char *kwlist[] = { "max_rows_increment", NULL };
    Py_ssize_t max_rows_increment = 0;

    self->table = NULL;
    self->locked = false;
    self->tables = NULL;
    if (!PyArg_ParseTupleAndKeywords(args, kwds, "|n", kwlist, &max_rows_increment)) {
        goto out;
    }
    if (max_rows_increment < 0) {
        PyErr_SetString(PyExc_ValueError, "max_rows_increment must be positive");
        goto out;
    }
    self->table = PyMem_Malloc(sizeof(tsk_node_table_t));
    if (self->table == NULL) {
        PyErr_NoMemory();
        goto out;
    }
    err = tsk_node_table_init(self->table, 0);
    if (err != 0) {
        handle_library_error(err);
        goto out;
    }
    tsk_node_table_set_max_rows_increment(self->table, max_rows_increment);
    ret = 0;
out:
    return ret;
}

static PyObject *
NodeTable_add_row(NodeTable *self, PyObject *args, PyObject *kwds)
{
    PyObject *ret = NULL;
    int err;
    unsigned int flags = 0;
    double time = 0;
    int population = -1;
    int individual = -1;
    PyObject *py_metadata = Py_None;
    char *metadata = "";
    Py_ssize_t metadata_length = 0;
    static char *kwlist[]
        = { "flags", "time", "population", "individual", "metadata", NULL };

    if (NodeTable_check_state(self) != 0) {
        goto out;
    }
    if (!PyArg_ParseTupleAndKeywords(args, kwds, "|O&diiO", kwlist, &uint32_converter,
            &flags, &time, &population, &individual, &py_metadata)) {
        goto out;
    }
    if (py_metadata != Py_None) {
        if (PyBytes_AsStringAndSize(py_metadata, &metadata, &metadata_length) < 0) {
            goto out;
        }
    }
    err = tsk_node_table_add_row(self->table, (tsk_flags_t) flags, time,
        (tsk_id_t) population, individual, metadata, metadata_length);
    if (err < 0) {
        handle_library_error(err);
        goto out;
    }
    ret = Py_BuildValue("i", err);
out:
    return ret;
}

/* Forward declaration */
static PyTypeObject NodeTableType;

static PyObject *
NodeTable_equals(NodeTable *self, PyObject *args, PyObject *kwds)
{
    PyObject *ret = NULL;
    NodeTable *other = NULL;
    tsk_flags_t options = 0;
    int ignore_metadata = false;
    static char *kwlist[] = { "other", "ignore_metadata", NULL };

    if (NodeTable_check_state(self) != 0) {
        goto out;
    }
    if (!PyArg_ParseTupleAndKeywords(
            args, kwds, "O!|i", kwlist, &NodeTableType, &other, &ignore_metadata)) {
        goto out;
    }
    if (NodeTable_check_state(other) != 0) {
        goto out;
    }
    if (ignore_metadata) {
        options |= TSK_CMP_IGNORE_METADATA;
    }
    ret = Py_BuildValue("i", tsk_node_table_equals(self->table, other->table, options));
out:
    return ret;
}

static PyObject *
NodeTable_get_row(NodeTable *self, PyObject *args)
{
    PyObject *ret = NULL;
    int err;
    Py_ssize_t row_id;
    tsk_node_t node;

    if (NodeTable_check_state(self) != 0) {
        goto out;
    }
    if (!PyArg_ParseTuple(args, "n", &row_id)) {
        goto out;
    }
    err = tsk_node_table_get_row(self->table, (tsk_id_t) row_id, &node);
    if (err != 0) {
        handle_library_error(err);
        goto out;
    }
    ret = make_node(&node);
out:
    return ret;
}

static PyObject *
NodeTable_parse_dict_arg(NodeTable *self, PyObject *args, bool clear_table)
{
    int err;
    PyObject *ret = NULL;
    PyObject *dict = NULL;

    if (NodeTable_check_state(self) != 0) {
        goto out;
    }
    if (!PyArg_ParseTuple(args, "O!", &PyDict_Type, &dict)) {
        goto out;
    }
    err = parse_node_table_dict(self->table, dict, clear_table);
    if (err != 0) {
        goto out;
    }
    ret = Py_BuildValue("");
out:
    return ret;
}

static PyObject *
NodeTable_append_columns(NodeTable *self, PyObject *args)
{
    return NodeTable_parse_dict_arg(self, args, false);
}

static PyObject *
NodeTable_set_columns(NodeTable *self, PyObject *args)
{
    return NodeTable_parse_dict_arg(self, args, true);
}

static PyObject *
NodeTable_clear(NodeTable *self)
{
    PyObject *ret = NULL;
    int err;

    if (NodeTable_check_state(self) != 0) {
        goto out;
    }
    err = tsk_node_table_clear(self->table);
    if (err != 0) {
        handle_library_error(err);
        goto out;
    }
    ret = Py_BuildValue("");
out:
    return ret;
}

static PyObject *
NodeTable_truncate(NodeTable *self, PyObject *args)
{
    PyObject *ret = NULL;
    Py_ssize_t num_rows;
    int err;

    if (NodeTable_check_state(self) != 0) {
        goto out;
    }
    if (!PyArg_ParseTuple(args, "n", &num_rows)) {
        goto out;
    }
    if (num_rows < 0 || num_rows > (Py_ssize_t) self->table->num_rows) {
        PyErr_SetString(PyExc_ValueError, "num_rows out of bounds");
        goto out;
    }
    err = tsk_node_table_truncate(self->table, (tsk_size_t) num_rows);
    if (err != 0) {
        handle_library_error(err);
        goto out;
    }
    ret = Py_BuildValue("");
out:
    return ret;
}

static PyObject *
NodeTable_get_max_rows_increment(NodeTable *self, void *closure)
{
    PyObject *ret = NULL;
    if (NodeTable_check_state(self) != 0) {
        goto out;
    }
    ret = Py_BuildValue("n", (Py_ssize_t) self->table->max_rows_increment);
out:
    return ret;
}

static PyObject *
NodeTable_get_num_rows(NodeTable *self, void *closure)
{
    PyObject *ret = NULL;
    if (NodeTable_check_state(self) != 0) {
        goto out;
    }
    ret = Py_BuildValue("n", (Py_ssize_t) self->table->num_rows);
out:
    return ret;
}

static PyObject *
NodeTable_get_max_rows(NodeTable *self, void *closure)
{
    PyObject *ret = NULL;
    if (NodeTable_check_state(self) != 0) {
        goto out;
    }
    ret = Py_BuildValue("n", (Py_ssize_t) self->table->max_rows);
out:
    return ret;
}

static PyObject *
NodeTable_get_time(NodeTable *self, void *closure)
{
    PyObject *ret = NULL;

    if (NodeTable_check_state(self) != 0) {
        goto out;
    }
    ret = table_get_column_array(
        self->table->num_rows, self->table->time, NPY_FLOAT64, sizeof(double));
out:
    return ret;
}

static PyObject *
NodeTable_get_flags(NodeTable *self, void *closure)
{
    PyObject *ret = NULL;

    if (NodeTable_check_state(self) != 0) {
        goto out;
    }
    ret = table_get_column_array(
        self->table->num_rows, self->table->flags, NPY_UINT32, sizeof(uint32_t));
out:
    return ret;
}

static PyObject *
NodeTable_get_population(NodeTable *self, void *closure)
{
    PyObject *ret = NULL;

    if (NodeTable_check_state(self) != 0) {
        goto out;
    }
    ret = table_get_column_array(
        self->table->num_rows, self->table->population, NPY_INT32, sizeof(int32_t));
out:
    return ret;
}

static PyObject *
NodeTable_get_individual(NodeTable *self, void *closure)
{
    PyObject *ret = NULL;

    if (NodeTable_check_state(self) != 0) {
        goto out;
    }
    ret = table_get_column_array(
        self->table->num_rows, self->table->individual, NPY_INT32, sizeof(int32_t));
out:
    return ret;
}

static PyObject *
NodeTable_get_metadata(NodeTable *self, void *closure)
{
    PyObject *ret = NULL;

    if (NodeTable_check_state(self) != 0) {
        goto out;
    }
    ret = table_get_column_array(
        self->table->metadata_length, self->table->metadata, NPY_INT8, sizeof(char));
out:
    return ret;
}

static PyObject *
NodeTable_get_metadata_offset(NodeTable *self, void *closure)
{
    PyObject *ret = NULL;

    if (NodeTable_check_state(self) != 0) {
        goto out;
    }
    ret = table_get_column_array(self->table->num_rows + 1, self->table->metadata_offset,
        NPY_UINT32, sizeof(uint32_t));
out:
    return ret;
}

static PyObject *
NodeTable_get_metadata_schema(NodeTable *self, void *closure)
{
    PyObject *ret = NULL;

    if (NodeTable_check_state(self) != 0) {
        goto out;
    }
    ret = make_Py_Unicode_FromStringAndLength(
        self->table->metadata_schema, self->table->metadata_schema_length);
out:
    return ret;
}

static int
NodeTable_set_metadata_schema(NodeTable *self, PyObject *arg, void *closure)
{
    int ret = -1;
    int err;
    const char *metadata_schema;
    Py_ssize_t metadata_schema_length;

    if (NodeTable_check_state(self) != 0) {
        goto out;
    }
    metadata_schema = parse_metadata_schema_arg(arg, &metadata_schema_length);
    if (metadata_schema == NULL) {
        goto out;
    }
    err = tsk_node_table_set_metadata_schema(
        self->table, metadata_schema, metadata_schema_length);
    if (err != 0) {
        handle_library_error(err);
        goto out;
    }
    ret = 0;
out:
    return ret;
}

static PyGetSetDef NodeTable_getsetters[] = {
    { .name = "max_rows_increment",
        .get = (getter) NodeTable_get_max_rows_increment,
        .doc = "The size increment" },
    { .name = "num_rows",
        .get = (getter) NodeTable_get_num_rows,
        .doc = "The number of rows in the table." },
    { .name = "max_rows",
        .get = (getter) NodeTable_get_max_rows,
        .doc = "The current maximum number of rows in the table." },
    { .name = "time", .get = (getter) NodeTable_get_time, .doc = "The time array" },
    { .name = "flags", .get = (getter) NodeTable_get_flags, .doc = "The flags array" },
    { .name = "population",
        .get = (getter) NodeTable_get_population,
        .doc = "The population array" },
    { .name = "individual",
        .get = (getter) NodeTable_get_individual,
        .doc = "The individual array" },
    { .name = "metadata",
        .get = (getter) NodeTable_get_metadata,
        .doc = "The metadata array" },
    { .name = "metadata_offset",
        .get = (getter) NodeTable_get_metadata_offset,
        .doc = "The metadata offset array" },
    { .name = "metadata_schema",
        .get = (getter) NodeTable_get_metadata_schema,
        .set = (setter) NodeTable_set_metadata_schema,
        .doc = "The metadata schema" },
    { NULL } /* Sentinel */
};

static PyMethodDef NodeTable_methods[] = {
    { .ml_name = "add_row",
        .ml_meth = (PyCFunction) NodeTable_add_row,
        .ml_flags = METH_VARARGS | METH_KEYWORDS,
        .ml_doc = "Adds a new row to this table." },
    { .ml_name = "equals",
        .ml_meth = (PyCFunction) NodeTable_equals,
        .ml_flags = METH_VARARGS | METH_KEYWORDS,
        .ml_doc = "Returns True if the specified NodeTable is equal to this one." },
    { .ml_name = "get_row",
        .ml_meth = (PyCFunction) NodeTable_get_row,
        .ml_flags = METH_VARARGS,
        .ml_doc = "Returns the kth row in this table." },
    { .ml_name = "append_columns",
        .ml_meth = (PyCFunction) NodeTable_append_columns,
        .ml_flags = METH_VARARGS,
        .ml_doc = "Appends the data in the specified arrays into the columns." },
    { .ml_name = "set_columns",
        .ml_meth = (PyCFunction) NodeTable_set_columns,
        .ml_flags = METH_VARARGS,
        .ml_doc = "Copies the data in the specified arrays into the columns." },
    { .ml_name = "clear",
        .ml_meth = (PyCFunction) NodeTable_clear,
        .ml_flags = METH_NOARGS,
        .ml_doc = "Clears this table." },
    { .ml_name = "truncate",
        .ml_meth = (PyCFunction) NodeTable_truncate,
        .ml_flags = METH_VARARGS,
        .ml_doc = "Truncates this table to the specified number of rows." },
    { NULL } /* Sentinel */
};

static PyTypeObject NodeTableType = {
    // clang-format off
    PyVarObject_HEAD_INIT(NULL, 0)
    .tp_name = "_tskit.NodeTable",
    .tp_basicsize = sizeof(NodeTable),
    .tp_dealloc = (destructor) NodeTable_dealloc,
    .tp_flags = Py_TPFLAGS_DEFAULT | Py_TPFLAGS_BASETYPE,
    .tp_doc = "NodeTable objects",
    .tp_methods = NodeTable_methods,
    .tp_getset = NodeTable_getsetters,
    .tp_init = (initproc) NodeTable_init,
    .tp_new = PyType_GenericNew,
    // clang-format on
};

/*===================================================================
 * EdgeTable
 *===================================================================
 */

static int
EdgeTable_check_state(EdgeTable *self)
{
    int ret = -1;
    if (self->table == NULL) {
        PyErr_SetString(PyExc_SystemError, "EdgeTable not initialised");
        goto out;
    }
    if (self->locked) {
        PyErr_SetString(PyExc_RuntimeError, "EdgeTable in use by other thread.");
        goto out;
    }
    ret = 0;
out:
    return ret;
}

static void
EdgeTable_dealloc(EdgeTable *self)
{
    if (self->tables != NULL) {
        Py_DECREF(self->tables);
    } else if (self->table != NULL) {
        tsk_edge_table_free(self->table);
        PyMem_Free(self->table);
        self->table = NULL;
    }
    Py_TYPE(self)->tp_free((PyObject *) self);
}

static int
EdgeTable_init(EdgeTable *self, PyObject *args, PyObject *kwds)
{
    int ret = -1;
    int err;
    static char *kwlist[] = { "max_rows_increment", NULL };
    Py_ssize_t max_rows_increment = 0;

    self->table = NULL;
    if (!PyArg_ParseTupleAndKeywords(args, kwds, "|n", kwlist, &max_rows_increment)) {
        goto out;
    }
    if (max_rows_increment < 0) {
        PyErr_SetString(PyExc_ValueError, "max_rows_increment must be positive");
        goto out;
    }
    self->table = PyMem_Malloc(sizeof(tsk_edge_table_t));
    if (self->table == NULL) {
        PyErr_NoMemory();
        goto out;
    }
    err = tsk_edge_table_init(self->table, 0);
    if (err != 0) {
        handle_library_error(err);
        goto out;
    }
    tsk_edge_table_set_max_rows_increment(self->table, max_rows_increment);
    ret = 0;
out:
    return ret;
}

static PyObject *
EdgeTable_add_row(EdgeTable *self, PyObject *args, PyObject *kwds)
{
    PyObject *ret = NULL;
    int err;
    double left = 0.0;
    double right = 1.0;
    int parent;
    int child;
    PyObject *py_metadata = Py_None;
    char *metadata = "";
    Py_ssize_t metadata_length = 0;
    static char *kwlist[] = { "left", "right", "parent", "child", "metadata", NULL };

    if (EdgeTable_check_state(self) != 0) {
        goto out;
    }
    if (!PyArg_ParseTupleAndKeywords(args, kwds, "ddii|O", kwlist, &left, &right,
            &parent, &child, &py_metadata)) {
        goto out;
    }
    if (py_metadata != Py_None) {
        if (PyBytes_AsStringAndSize(py_metadata, &metadata, &metadata_length) < 0) {
            goto out;
        }
    }
    err = tsk_edge_table_add_row(
        self->table, left, right, parent, child, metadata, metadata_length);
    if (err < 0) {
        handle_library_error(err);
        goto out;
    }
    ret = Py_BuildValue("i", err);
out:
    return ret;
}

/* Forward declaration */
static PyTypeObject EdgeTableType;

static PyObject *
EdgeTable_equals(EdgeTable *self, PyObject *args, PyObject *kwds)
{
    PyObject *ret = NULL;
    EdgeTable *other = NULL;
    tsk_flags_t options = 0;
    int ignore_metadata = false;
    static char *kwlist[] = { "other", "ignore_metadata", NULL };

    if (EdgeTable_check_state(self) != 0) {
        goto out;
    }
    if (!PyArg_ParseTupleAndKeywords(
            args, kwds, "O!|i", kwlist, &EdgeTableType, &other, &ignore_metadata)) {
        goto out;
    }
    if (EdgeTable_check_state(other) != 0) {
        goto out;
    }
    if (ignore_metadata) {
        options |= TSK_CMP_IGNORE_METADATA;
    }
    ret = Py_BuildValue("i", tsk_edge_table_equals(self->table, other->table, options));
out:
    return ret;
}

static PyObject *
EdgeTable_get_row(EdgeTable *self, PyObject *args)
{
    PyObject *ret = NULL;
    Py_ssize_t row_id;
    int err;
    tsk_edge_t edge;

    if (EdgeTable_check_state(self) != 0) {
        goto out;
    }
    if (!PyArg_ParseTuple(args, "n", &row_id)) {
        goto out;
    }
    err = tsk_edge_table_get_row(self->table, (tsk_id_t) row_id, &edge);
    if (err != 0) {
        handle_library_error(err);
        goto out;
    }
    ret = make_edge(&edge, false);
out:
    return ret;
}

static PyObject *
EdgeTable_parse_dict_arg(EdgeTable *self, PyObject *args, bool clear_table)
{
    int err;
    PyObject *ret = NULL;
    PyObject *dict = NULL;

    if (EdgeTable_check_state(self) != 0) {
        goto out;
    }
    if (!PyArg_ParseTuple(args, "O!", &PyDict_Type, &dict)) {
        goto out;
    }
    err = parse_edge_table_dict(self->table, dict, clear_table);
    if (err != 0) {
        goto out;
    }
    ret = Py_BuildValue("");
out:
    return ret;
}

static PyObject *
EdgeTable_append_columns(EdgeTable *self, PyObject *args)
{
    return EdgeTable_parse_dict_arg(self, args, false);
}

static PyObject *
EdgeTable_set_columns(EdgeTable *self, PyObject *args)
{
    return EdgeTable_parse_dict_arg(self, args, true);
}

static PyObject *
EdgeTable_clear(EdgeTable *self)
{
    PyObject *ret = NULL;
    int err;

    if (EdgeTable_check_state(self) != 0) {
        goto out;
    }
    err = tsk_edge_table_clear(self->table);
    if (err != 0) {
        handle_library_error(err);
        goto out;
    }
    ret = Py_BuildValue("");
out:
    return ret;
}

static PyObject *
EdgeTable_truncate(EdgeTable *self, PyObject *args)
{
    PyObject *ret = NULL;
    Py_ssize_t num_rows;
    int err;

    if (EdgeTable_check_state(self) != 0) {
        goto out;
    }
    if (!PyArg_ParseTuple(args, "n", &num_rows)) {
        goto out;
    }
    if (num_rows < 0 || num_rows > (Py_ssize_t) self->table->num_rows) {
        PyErr_SetString(PyExc_ValueError, "num_rows out of bounds");
        goto out;
    }
    err = tsk_edge_table_truncate(self->table, (tsk_size_t) num_rows);
    if (err != 0) {
        handle_library_error(err);
        goto out;
    }
    ret = Py_BuildValue("");
out:
    return ret;
}

static PyObject *
EdgeTable_squash(EdgeTable *self)
{
    PyObject *ret = NULL;
    int err;

    if (EdgeTable_check_state(self) != 0) {
        goto out;
    }
    err = tsk_edge_table_squash(self->table);
    if (err != 0) {
        handle_library_error(err);
        goto out;
    }
    ret = Py_BuildValue("");
out:
    return ret;
}

static PyObject *
EdgeTable_get_max_rows_increment(EdgeTable *self, void *closure)
{
    PyObject *ret = NULL;
    if (EdgeTable_check_state(self) != 0) {
        goto out;
    }
    ret = Py_BuildValue("n", (Py_ssize_t) self->table->max_rows_increment);
out:
    return ret;
}

static PyObject *
EdgeTable_get_num_rows(EdgeTable *self, void *closure)
{
    PyObject *ret = NULL;
    if (EdgeTable_check_state(self) != 0) {
        goto out;
    }
    ret = Py_BuildValue("n", (Py_ssize_t) self->table->num_rows);
out:
    return ret;
}

static PyObject *
EdgeTable_get_max_rows(EdgeTable *self, void *closure)
{
    PyObject *ret = NULL;
    if (EdgeTable_check_state(self) != 0) {
        goto out;
    }
    ret = Py_BuildValue("n", (Py_ssize_t) self->table->max_rows);
out:
    return ret;
}

static PyObject *
EdgeTable_get_left(EdgeTable *self, void *closure)
{
    PyObject *ret = NULL;

    if (EdgeTable_check_state(self) != 0) {
        goto out;
    }
    ret = table_get_column_array(
        self->table->num_rows, self->table->left, NPY_FLOAT64, sizeof(double));
out:
    return ret;
}

static PyObject *
EdgeTable_get_right(EdgeTable *self, void *closure)
{
    PyObject *ret = NULL;

    if (EdgeTable_check_state(self) != 0) {
        goto out;
    }
    ret = table_get_column_array(
        self->table->num_rows, self->table->right, NPY_FLOAT64, sizeof(double));
out:
    return ret;
}

static PyObject *
EdgeTable_get_parent(EdgeTable *self, void *closure)
{
    PyObject *ret = NULL;

    if (EdgeTable_check_state(self) != 0) {
        goto out;
    }
    ret = table_get_column_array(
        self->table->num_rows, self->table->parent, NPY_INT32, sizeof(int32_t));
out:
    return ret;
}

static PyObject *
EdgeTable_get_child(EdgeTable *self, void *closure)
{
    PyObject *ret = NULL;

    if (EdgeTable_check_state(self) != 0) {
        goto out;
    }
    ret = table_get_column_array(
        self->table->num_rows, self->table->child, NPY_INT32, sizeof(int32_t));
out:
    return ret;
}

static PyObject *
EdgeTable_get_metadata(EdgeTable *self, void *closure)
{
    PyObject *ret = NULL;

    if (EdgeTable_check_state(self) != 0) {
        goto out;
    }
    ret = table_get_column_array(
        self->table->metadata_length, self->table->metadata, NPY_INT8, sizeof(char));
out:
    return ret;
}

static PyObject *
EdgeTable_get_metadata_offset(EdgeTable *self, void *closure)
{
    PyObject *ret = NULL;

    if (EdgeTable_check_state(self) != 0) {
        goto out;
    }
    ret = table_get_column_array(self->table->num_rows + 1, self->table->metadata_offset,
        NPY_UINT32, sizeof(uint32_t));
out:
    return ret;
}

static PyObject *
EdgeTable_get_metadata_schema(EdgeTable *self, void *closure)
{
    PyObject *ret = NULL;

    if (EdgeTable_check_state(self) != 0) {
        goto out;
    }
    ret = make_Py_Unicode_FromStringAndLength(
        self->table->metadata_schema, self->table->metadata_schema_length);
out:
    return ret;
}

static int
EdgeTable_set_metadata_schema(EdgeTable *self, PyObject *arg, void *closure)
{
    int ret = -1;
    int err;
    const char *metadata_schema;
    Py_ssize_t metadata_schema_length;

    if (EdgeTable_check_state(self) != 0) {
        goto out;
    }
    metadata_schema = parse_metadata_schema_arg(arg, &metadata_schema_length);
    if (metadata_schema == NULL) {
        goto out;
    }
    err = tsk_edge_table_set_metadata_schema(
        self->table, metadata_schema, metadata_schema_length);
    if (err != 0) {
        handle_library_error(err);
        goto out;
    }
    ret = 0;
out:
    return ret;
}

static PyGetSetDef EdgeTable_getsetters[] = {
    { .name = "max_rows_increment",
        .get = (getter) EdgeTable_get_max_rows_increment,
        .doc = "The size increment" },
    { .name = "num_rows",
        .get = (getter) EdgeTable_get_num_rows,
        .doc = "The number of rows in the table." },
    { .name = "max_rows",
        .get = (getter) EdgeTable_get_max_rows,
        .doc = "The current maximum number of rows in the table." },
    { .name = "left", .get = (getter) EdgeTable_get_left, .doc = "The left array" },
    { .name = "right", .get = (getter) EdgeTable_get_right, .doc = "The right array" },
    { .name = "parent",
        .get = (getter) EdgeTable_get_parent,
        .doc = "The parent array" },
    { .name = "child", .get = (getter) EdgeTable_get_child, .doc = "The child array" },
    { .name = "metadata",
        .get = (getter) EdgeTable_get_metadata,
        .doc = "The metadata array" },
    { .name = "metadata_offset",
        .get = (getter) EdgeTable_get_metadata_offset,
        .doc = "The metadata offset array" },
    { .name = "metadata_schema",
        .get = (getter) EdgeTable_get_metadata_schema,
        .set = (setter) EdgeTable_set_metadata_schema,
        .doc = "The metadata schema" },
    { NULL } /* Sentinel */
};

static PyMethodDef EdgeTable_methods[] = {
    { .ml_name = "add_row",
        .ml_meth = (PyCFunction) EdgeTable_add_row,
        .ml_flags = METH_VARARGS | METH_KEYWORDS,
        .ml_doc = "Adds a new row to this table." },
    { .ml_name = "equals",
        .ml_meth = (PyCFunction) EdgeTable_equals,
        .ml_flags = METH_VARARGS | METH_KEYWORDS,
        .ml_doc = "Returns True if the specified EdgeTable is equal to this one." },
    { .ml_name = "get_row",
        .ml_meth = (PyCFunction) EdgeTable_get_row,
        .ml_flags = METH_VARARGS,
        .ml_doc = "Returns the kth row in this table." },
    { .ml_name = "set_columns",
        .ml_meth = (PyCFunction) EdgeTable_set_columns,
        .ml_flags = METH_VARARGS | METH_KEYWORDS,
        .ml_doc = "Copies the data in the specified arrays into the columns." },
    { .ml_name = "append_columns",
        .ml_meth = (PyCFunction) EdgeTable_append_columns,
        .ml_flags = METH_VARARGS | METH_KEYWORDS,
        .ml_doc = "Copies the data in the specified arrays into the columns." },
    { .ml_name = "clear",
        .ml_meth = (PyCFunction) EdgeTable_clear,
        .ml_flags = METH_NOARGS,
        .ml_doc = "Clears this table." },
    { .ml_name = "truncate",
        .ml_meth = (PyCFunction) EdgeTable_truncate,
        .ml_flags = METH_VARARGS,
        .ml_doc = "Truncates this table to the specified number of rows." },
    { .ml_name = "squash",
        .ml_meth = (PyCFunction) EdgeTable_squash,
        .ml_flags = METH_NOARGS,
        .ml_doc = "Squashes sets of edges with adjacent L,R and identical P,C values." },
    { NULL } /* Sentinel */
};

static PyTypeObject EdgeTableType = {
    // clang-format off
    PyVarObject_HEAD_INIT(NULL, 0)
    .tp_name = "_tskit.EdgeTable",
    .tp_basicsize = sizeof(EdgeTable),
    .tp_dealloc = (destructor) EdgeTable_dealloc,
    .tp_flags = Py_TPFLAGS_DEFAULT | Py_TPFLAGS_BASETYPE,
    .tp_doc = "EdgeTable objects",
    .tp_methods = EdgeTable_methods,
    .tp_getset = EdgeTable_getsetters,
    .tp_init = (initproc) EdgeTable_init,
    .tp_new = PyType_GenericNew,
    // clang-format on
};

/*===================================================================
 * MigrationTable
 *===================================================================
 */

static int
MigrationTable_check_state(MigrationTable *self)
{
    int ret = -1;
    if (self->table == NULL) {
        PyErr_SetString(PyExc_SystemError, "MigrationTable not initialised");
        goto out;
    }
    if (self->locked) {
        PyErr_SetString(PyExc_RuntimeError, "MigrationTable in use by other thread.");
        goto out;
    }
    ret = 0;
out:
    return ret;
}

static void
MigrationTable_dealloc(MigrationTable *self)
{
    if (self->tables != NULL) {
        Py_DECREF(self->tables);
    } else if (self->table != NULL) {
        tsk_migration_table_free(self->table);
        PyMem_Free(self->table);
        self->table = NULL;
    }
    Py_TYPE(self)->tp_free((PyObject *) self);
}

static int
MigrationTable_init(MigrationTable *self, PyObject *args, PyObject *kwds)
{
    int ret = -1;
    int err;
    static char *kwlist[] = { "max_rows_increment", NULL };
    Py_ssize_t max_rows_increment = 0;

    self->table = NULL;
    if (!PyArg_ParseTupleAndKeywords(args, kwds, "|n", kwlist, &max_rows_increment)) {
        goto out;
    }
    if (max_rows_increment < 0) {
        PyErr_SetString(PyExc_ValueError, "max_rows_increment must be positive");
        goto out;
    }
    self->table = PyMem_Malloc(sizeof(tsk_migration_table_t));
    if (self->table == NULL) {
        PyErr_NoMemory();
        goto out;
    }
    err = tsk_migration_table_init(self->table, 0);
    if (err != 0) {
        handle_library_error(err);
        goto out;
    }
    tsk_migration_table_set_max_rows_increment(self->table, max_rows_increment);
    ret = 0;
out:
    return ret;
}

static PyObject *
MigrationTable_add_row(MigrationTable *self, PyObject *args, PyObject *kwds)
{
    PyObject *ret = NULL;
    int err;
    double left, right, time;
    int node, source, dest;
    PyObject *py_metadata = Py_None;
    char *metadata = "";
    Py_ssize_t metadata_length = 0;
    static char *kwlist[]
        = { "left", "right", "node", "source", "dest", "time", "metadata", NULL };

    if (MigrationTable_check_state(self) != 0) {
        goto out;
    }
    if (!PyArg_ParseTupleAndKeywords(args, kwds, "ddiiid|O", kwlist, &left, &right,
            &node, &source, &dest, &time, &py_metadata)) {
        goto out;
    }
    if (py_metadata != Py_None) {
        if (PyBytes_AsStringAndSize(py_metadata, &metadata, &metadata_length) < 0) {
            goto out;
        }
    }
    err = tsk_migration_table_add_row(
        self->table, left, right, node, source, dest, time, metadata, metadata_length);
    if (err < 0) {
        handle_library_error(err);
        goto out;
    }
    ret = Py_BuildValue("i", err);
out:
    return ret;
}

/* Forward declaration */
static PyTypeObject MigrationTableType;

static PyObject *
MigrationTable_equals(MigrationTable *self, PyObject *args, PyObject *kwds)
{
    PyObject *ret = NULL;
    MigrationTable *other = NULL;
    tsk_flags_t options = 0;
    int ignore_metadata = false;
    static char *kwlist[] = { "other", "ignore_metadata", NULL };

    if (MigrationTable_check_state(self) != 0) {
        goto out;
    }
    if (!PyArg_ParseTupleAndKeywords(
            args, kwds, "O!|i", kwlist, &MigrationTableType, &other, &ignore_metadata)) {
        goto out;
    }
    if (MigrationTable_check_state(other) != 0) {
        goto out;
    }
    if (ignore_metadata) {
        options |= TSK_CMP_IGNORE_METADATA;
    }
    ret = Py_BuildValue(
        "i", tsk_migration_table_equals(self->table, other->table, options));
out:
    return ret;
}

static PyObject *
MigrationTable_get_row(MigrationTable *self, PyObject *args)
{
    PyObject *ret = NULL;
    Py_ssize_t row_id;
    int err;
    tsk_migration_t migration;

    if (MigrationTable_check_state(self) != 0) {
        goto out;
    }
    if (!PyArg_ParseTuple(args, "n", &row_id)) {
        goto out;
    }
    err = tsk_migration_table_get_row(self->table, (tsk_id_t) row_id, &migration);
    if (err != 0) {
        handle_library_error(err);
        goto out;
    }
    ret = make_migration(&migration);
out:
    return ret;
}

static PyObject *
MigrationTable_parse_dict_arg(MigrationTable *self, PyObject *args, bool clear_table)
{
    int err;
    PyObject *ret = NULL;
    PyObject *dict = NULL;

    if (MigrationTable_check_state(self) != 0) {
        goto out;
    }
    if (!PyArg_ParseTuple(args, "O!", &PyDict_Type, &dict)) {
        goto out;
    }
    err = parse_migration_table_dict(self->table, dict, clear_table);
    if (err != 0) {
        goto out;
    }
    ret = Py_BuildValue("");
out:
    return ret;
}

static PyObject *
MigrationTable_append_columns(MigrationTable *self, PyObject *args)
{
    return MigrationTable_parse_dict_arg(self, args, false);
}

static PyObject *
MigrationTable_set_columns(MigrationTable *self, PyObject *args)
{
    return MigrationTable_parse_dict_arg(self, args, true);
}

static PyObject *
MigrationTable_clear(MigrationTable *self)
{
    PyObject *ret = NULL;
    int err;

    if (MigrationTable_check_state(self) != 0) {
        goto out;
    }
    err = tsk_migration_table_clear(self->table);
    if (err != 0) {
        handle_library_error(err);
        goto out;
    }
    ret = Py_BuildValue("");
out:
    return ret;
}

static PyObject *
MigrationTable_truncate(MigrationTable *self, PyObject *args)
{
    PyObject *ret = NULL;
    Py_ssize_t num_rows;
    int err;

    if (MigrationTable_check_state(self) != 0) {
        goto out;
    }
    if (!PyArg_ParseTuple(args, "n", &num_rows)) {
        goto out;
    }
    if (num_rows < 0 || num_rows > (Py_ssize_t) self->table->num_rows) {
        PyErr_SetString(PyExc_ValueError, "num_rows out of bounds");
        goto out;
    }
    err = tsk_migration_table_truncate(self->table, (tsk_size_t) num_rows);
    if (err != 0) {
        handle_library_error(err);
        goto out;
    }
    ret = Py_BuildValue("");
out:
    return ret;
}

static PyObject *
MigrationTable_get_max_rows_increment(MigrationTable *self, void *closure)
{
    PyObject *ret = NULL;
    if (MigrationTable_check_state(self) != 0) {
        goto out;
    }
    ret = Py_BuildValue("n", (Py_ssize_t) self->table->max_rows_increment);
out:
    return ret;
}

static PyObject *
MigrationTable_get_num_rows(MigrationTable *self, void *closure)
{
    PyObject *ret = NULL;
    if (MigrationTable_check_state(self) != 0) {
        goto out;
    }
    ret = Py_BuildValue("n", (Py_ssize_t) self->table->num_rows);
out:
    return ret;
}

static PyObject *
MigrationTable_get_max_rows(MigrationTable *self, void *closure)
{
    PyObject *ret = NULL;
    if (MigrationTable_check_state(self) != 0) {
        goto out;
    }
    ret = Py_BuildValue("n", (Py_ssize_t) self->table->max_rows);
out:
    return ret;
}

static PyObject *
MigrationTable_get_left(MigrationTable *self, void *closure)
{
    PyObject *ret = NULL;

    if (MigrationTable_check_state(self) != 0) {
        goto out;
    }
    ret = table_get_column_array(
        self->table->num_rows, self->table->left, NPY_FLOAT64, sizeof(double));
out:
    return ret;
}

static PyObject *
MigrationTable_get_right(MigrationTable *self, void *closure)
{
    PyObject *ret = NULL;

    if (MigrationTable_check_state(self) != 0) {
        goto out;
    }
    ret = table_get_column_array(
        self->table->num_rows, self->table->right, NPY_FLOAT64, sizeof(double));
out:
    return ret;
}

static PyObject *
MigrationTable_get_time(MigrationTable *self, void *closure)
{
    PyObject *ret = NULL;

    if (MigrationTable_check_state(self) != 0) {
        goto out;
    }
    ret = table_get_column_array(
        self->table->num_rows, self->table->time, NPY_FLOAT64, sizeof(double));
out:
    return ret;
}

static PyObject *
MigrationTable_get_node(MigrationTable *self, void *closure)
{
    PyObject *ret = NULL;

    if (MigrationTable_check_state(self) != 0) {
        goto out;
    }
    ret = table_get_column_array(
        self->table->num_rows, self->table->node, NPY_INT32, sizeof(uint32_t));
out:
    return ret;
}

static PyObject *
MigrationTable_get_source(MigrationTable *self, void *closure)
{
    PyObject *ret = NULL;

    if (MigrationTable_check_state(self) != 0) {
        goto out;
    }
    ret = table_get_column_array(
        self->table->num_rows, self->table->source, NPY_INT32, sizeof(uint32_t));
out:
    return ret;
}

static PyObject *
MigrationTable_get_dest(MigrationTable *self, void *closure)
{
    PyObject *ret = NULL;

    if (MigrationTable_check_state(self) != 0) {
        goto out;
    }
    ret = table_get_column_array(
        self->table->num_rows, self->table->dest, NPY_INT32, sizeof(uint32_t));
out:
    return ret;
}

static PyObject *
MigrationTable_get_metadata(MigrationTable *self, void *closure)
{
    PyObject *ret = NULL;

    if (MigrationTable_check_state(self) != 0) {
        goto out;
    }
    ret = table_get_column_array(
        self->table->metadata_length, self->table->metadata, NPY_INT8, sizeof(char));
out:
    return ret;
}

static PyObject *
MigrationTable_get_metadata_offset(MigrationTable *self, void *closure)
{
    PyObject *ret = NULL;

    if (MigrationTable_check_state(self) != 0) {
        goto out;
    }
    ret = table_get_column_array(self->table->num_rows + 1, self->table->metadata_offset,
        NPY_UINT32, sizeof(uint32_t));
out:
    return ret;
}

static PyObject *
MigrationTable_get_metadata_schema(MigrationTable *self, void *closure)
{
    PyObject *ret = NULL;

    if (MigrationTable_check_state(self) != 0) {
        goto out;
    }
    ret = make_Py_Unicode_FromStringAndLength(
        self->table->metadata_schema, self->table->metadata_schema_length);
out:
    return ret;
}

static int
MigrationTable_set_metadata_schema(MigrationTable *self, PyObject *arg, void *closure)
{
    int ret = -1;
    int err;
    const char *metadata_schema;
    Py_ssize_t metadata_schema_length;

    if (MigrationTable_check_state(self) != 0) {
        goto out;
    }
    metadata_schema = parse_metadata_schema_arg(arg, &metadata_schema_length);
    if (metadata_schema == NULL) {
        goto out;
    }
    err = tsk_migration_table_set_metadata_schema(
        self->table, metadata_schema, metadata_schema_length);
    if (err != 0) {
        handle_library_error(err);
        goto out;
    }
    ret = 0;
out:
    return ret;
}

static PyGetSetDef MigrationTable_getsetters[] = {
    { .name = "max_rows_increment",
        .get = (getter) MigrationTable_get_max_rows_increment,
        .doc = "The size increment" },
    { .name = "num_rows",
        .get = (getter) MigrationTable_get_num_rows,
        .doc = "The number of rows in the table." },
    { .name = "max_rows",
        .get = (getter) MigrationTable_get_max_rows,
        .doc = "The current maximum number of rows in the table." },
    { .name = "left", .get = (getter) MigrationTable_get_left, .doc = "The left array" },
    { .name = "right",
        .get = (getter) MigrationTable_get_right,
        .doc = "The right array" },
    { .name = "node", .get = (getter) MigrationTable_get_node, .doc = "The node array" },
    { .name = "source",
        .get = (getter) MigrationTable_get_source,
        .doc = "The source array" },
    { .name = "dest", .get = (getter) MigrationTable_get_dest, .doc = "The dest array" },
    { .name = "time", .get = (getter) MigrationTable_get_time, .doc = "The time array" },
    { .name = "metadata",
        .get = (getter) MigrationTable_get_metadata,
        .doc = "The metadata array" },
    { .name = "metadata_offset",
        .get = (getter) MigrationTable_get_metadata_offset,
        .doc = "The metadata offset array" },
    { .name = "metadata_schema",
        .get = (getter) MigrationTable_get_metadata_schema,
        .set = (setter) MigrationTable_set_metadata_schema,
        .doc = "The metadata schema" },
    { NULL } /* Sentinel */
};

static PyMethodDef MigrationTable_methods[] = {
    { .ml_name = "add_row",
        .ml_meth = (PyCFunction) MigrationTable_add_row,
        .ml_flags = METH_VARARGS | METH_KEYWORDS,
        .ml_doc = "Adds a new row to this table." },
    { .ml_name = "equals",
        .ml_meth = (PyCFunction) MigrationTable_equals,
        .ml_flags = METH_VARARGS | METH_KEYWORDS,
        .ml_doc = "Returns True if the specified MigrationTable is equal to this one." },
    { .ml_name = "get_row",
        .ml_meth = (PyCFunction) MigrationTable_get_row,
        .ml_flags = METH_VARARGS,
        .ml_doc = "Returns the kth row in this table." },
    { .ml_name = "set_columns",
        .ml_meth = (PyCFunction) MigrationTable_set_columns,
        .ml_flags = METH_VARARGS | METH_KEYWORDS,
        .ml_doc = "Copies the data in the specified arrays into the columns." },
    { .ml_name = "append_columns",
        .ml_meth = (PyCFunction) MigrationTable_append_columns,
        .ml_flags = METH_VARARGS | METH_KEYWORDS,
        .ml_doc = "Appends the data in the specified arrays into the columns." },
    { .ml_name = "clear",
        .ml_meth = (PyCFunction) MigrationTable_clear,
        .ml_flags = METH_NOARGS,
        .ml_doc = "Clears this table." },
    { .ml_name = "truncate",
        .ml_meth = (PyCFunction) MigrationTable_truncate,
        .ml_flags = METH_VARARGS,
        .ml_doc = "Truncates this table to the specified number of rows." },
    { NULL } /* Sentinel */
};

static PyTypeObject MigrationTableType = {
    // clang-format off
    PyVarObject_HEAD_INIT(NULL, 0)
    .tp_name = "_tskit.MigrationTable",
    .tp_basicsize = sizeof(MigrationTable),
    .tp_dealloc = (destructor) MigrationTable_dealloc,
    .tp_flags = Py_TPFLAGS_DEFAULT | Py_TPFLAGS_BASETYPE,
    .tp_doc = "MigrationTable objects",
    .tp_methods = MigrationTable_methods,
    .tp_getset = MigrationTable_getsetters,
    .tp_init = (initproc) MigrationTable_init,
    .tp_new = PyType_GenericNew,
    // clang-format on
};

/*===================================================================
 * SiteTable
 *===================================================================
 */

static int
SiteTable_check_state(SiteTable *self)
{
    int ret = -1;
    if (self->table == NULL) {
        PyErr_SetString(PyExc_SystemError, "SiteTable not initialised");
        goto out;
    }
    if (self->locked) {
        PyErr_SetString(PyExc_RuntimeError, "SiteTable in use by other thread.");
        goto out;
    }
    ret = 0;
out:
    return ret;
}

static void
SiteTable_dealloc(SiteTable *self)
{
    if (self->tables != NULL) {
        Py_DECREF(self->tables);
    } else if (self->table != NULL) {
        tsk_site_table_free(self->table);
        PyMem_Free(self->table);
        self->table = NULL;
    }
    Py_TYPE(self)->tp_free((PyObject *) self);
}

static int
SiteTable_init(SiteTable *self, PyObject *args, PyObject *kwds)
{
    int ret = -1;
    int err;
    static char *kwlist[] = { "max_rows_increment", NULL };
    Py_ssize_t max_rows_increment = 0;

    self->table = NULL;
    if (!PyArg_ParseTupleAndKeywords(args, kwds, "|n", kwlist, &max_rows_increment)) {
        goto out;
    }
    if (max_rows_increment < 0) {
        PyErr_SetString(PyExc_ValueError, "max_rows_increment must be positive");
        goto out;
    }
    self->table = PyMem_Malloc(sizeof(tsk_site_table_t));
    if (self->table == NULL) {
        PyErr_NoMemory();
        goto out;
    }
    err = tsk_site_table_init(self->table, 0);
    if (err != 0) {
        handle_library_error(err);
        goto out;
    }
    tsk_site_table_set_max_rows_increment(self->table, max_rows_increment);
    ret = 0;
out:
    return ret;
}

static PyObject *
SiteTable_add_row(SiteTable *self, PyObject *args, PyObject *kwds)
{
    PyObject *ret = NULL;
    int err;
    double position;
    char *ancestral_state = NULL;
    Py_ssize_t ancestral_state_length = 0;
    PyObject *py_metadata = Py_None;
    char *metadata = NULL;
    Py_ssize_t metadata_length = 0;
    static char *kwlist[] = { "position", "ancestral_state", "metadata", NULL };

    if (SiteTable_check_state(self) != 0) {
        goto out;
    }
    if (!PyArg_ParseTupleAndKeywords(args, kwds, "ds#|O", kwlist, &position,
            &ancestral_state, &ancestral_state_length, &py_metadata)) {
        goto out;
    }
    if (py_metadata != Py_None) {
        if (PyBytes_AsStringAndSize(py_metadata, &metadata, &metadata_length) < 0) {
            goto out;
        }
    }
    err = tsk_site_table_add_row(self->table, position, ancestral_state,
        ancestral_state_length, metadata, metadata_length);
    if (err < 0) {
        handle_library_error(err);
        goto out;
    }
    ret = Py_BuildValue("i", err);
out:
    return ret;
}

/* Forward declaration */
static PyTypeObject SiteTableType;

static PyObject *
SiteTable_equals(SiteTable *self, PyObject *args, PyObject *kwds)
{
    PyObject *ret = NULL;
    SiteTable *other = NULL;
    tsk_flags_t options = 0;
    int ignore_metadata = false;
    static char *kwlist[] = { "other", "ignore_metadata", NULL };

    if (SiteTable_check_state(self) != 0) {
        goto out;
    }
    if (!PyArg_ParseTupleAndKeywords(
            args, kwds, "O!|i", kwlist, &SiteTableType, &other, &ignore_metadata)) {
        goto out;
    }
    if (SiteTable_check_state(other) != 0) {
        goto out;
    }
    if (ignore_metadata) {
        options |= TSK_CMP_IGNORE_METADATA;
    }
    ret = Py_BuildValue("i", tsk_site_table_equals(self->table, other->table, options));
out:
    return ret;
}

static PyObject *
SiteTable_get_row(SiteTable *self, PyObject *args)
{
    PyObject *ret = NULL;
    Py_ssize_t row_id;
    int err;
    tsk_site_t site;

    if (SiteTable_check_state(self) != 0) {
        goto out;
    }
    if (!PyArg_ParseTuple(args, "n", &row_id)) {
        goto out;
    }
    err = tsk_site_table_get_row(self->table, (tsk_id_t) row_id, &site);
    if (err != 0) {
        handle_library_error(err);
        goto out;
    }
    ret = make_site_row(&site);
out:
    return ret;
}

static PyObject *
SiteTable_parse_dict_arg(SiteTable *self, PyObject *args, bool clear_table)
{
    int err;
    PyObject *ret = NULL;
    PyObject *dict = NULL;

    if (SiteTable_check_state(self) != 0) {
        goto out;
    }
    if (!PyArg_ParseTuple(args, "O!", &PyDict_Type, &dict)) {
        goto out;
    }
    err = parse_site_table_dict(self->table, dict, clear_table);
    if (err != 0) {
        goto out;
    }
    ret = Py_BuildValue("");
out:
    return ret;
}

static PyObject *
SiteTable_append_columns(SiteTable *self, PyObject *args)
{
    return SiteTable_parse_dict_arg(self, args, false);
}

static PyObject *
SiteTable_set_columns(SiteTable *self, PyObject *args)
{
    return SiteTable_parse_dict_arg(self, args, true);
}

static PyObject *
SiteTable_clear(SiteTable *self)
{
    PyObject *ret = NULL;
    int err;

    if (SiteTable_check_state(self) != 0) {
        goto out;
    }
    err = tsk_site_table_clear(self->table);
    if (err != 0) {
        handle_library_error(err);
        goto out;
    }
    ret = Py_BuildValue("");
out:
    return ret;
}

static PyObject *
SiteTable_truncate(SiteTable *self, PyObject *args)
{
    PyObject *ret = NULL;
    Py_ssize_t num_rows;
    int err;

    if (SiteTable_check_state(self) != 0) {
        goto out;
    }
    if (!PyArg_ParseTuple(args, "n", &num_rows)) {
        goto out;
    }
    if (num_rows < 0 || num_rows > (Py_ssize_t) self->table->num_rows) {
        PyErr_SetString(PyExc_ValueError, "num_rows out of bounds");
        goto out;
    }
    err = tsk_site_table_truncate(self->table, (tsk_size_t) num_rows);
    if (err != 0) {
        handle_library_error(err);
        goto out;
    }
    ret = Py_BuildValue("");
out:
    return ret;
}

static PyObject *
SiteTable_get_max_rows_increment(SiteTable *self, void *closure)
{
    PyObject *ret = NULL;
    if (SiteTable_check_state(self) != 0) {
        goto out;
    }
    ret = Py_BuildValue("n", (Py_ssize_t) self->table->max_rows_increment);
out:
    return ret;
}

static PyObject *
SiteTable_get_num_rows(SiteTable *self, void *closure)
{
    PyObject *ret = NULL;
    if (SiteTable_check_state(self) != 0) {
        goto out;
    }
    ret = Py_BuildValue("n", (Py_ssize_t) self->table->num_rows);
out:
    return ret;
}

static PyObject *
SiteTable_get_max_rows(SiteTable *self, void *closure)
{
    PyObject *ret = NULL;
    if (SiteTable_check_state(self) != 0) {
        goto out;
    }
    ret = Py_BuildValue("n", (Py_ssize_t) self->table->max_rows);
out:
    return ret;
}

static PyObject *
SiteTable_get_position(SiteTable *self, void *closure)
{
    PyObject *ret = NULL;

    if (SiteTable_check_state(self) != 0) {
        goto out;
    }
    ret = table_get_column_array(
        self->table->num_rows, self->table->position, NPY_FLOAT64, sizeof(double));
out:
    return ret;
}

static PyObject *
SiteTable_get_ancestral_state(SiteTable *self, void *closure)
{
    PyObject *ret = NULL;

    if (SiteTable_check_state(self) != 0) {
        goto out;
    }
    ret = table_get_column_array(self->table->ancestral_state_length,
        self->table->ancestral_state, NPY_INT8, sizeof(char));
out:
    return ret;
}

static PyObject *
SiteTable_get_ancestral_state_offset(SiteTable *self, void *closure)
{
    PyObject *ret = NULL;

    if (SiteTable_check_state(self) != 0) {
        goto out;
    }
    ret = table_get_column_array(self->table->num_rows + 1,
        self->table->ancestral_state_offset, NPY_UINT32, sizeof(uint32_t));
out:
    return ret;
}

static PyObject *
SiteTable_get_metadata(SiteTable *self, void *closure)
{
    PyObject *ret = NULL;

    if (SiteTable_check_state(self) != 0) {
        goto out;
    }
    ret = table_get_column_array(
        self->table->metadata_length, self->table->metadata, NPY_INT8, sizeof(char));
out:
    return ret;
}

static PyObject *
SiteTable_get_metadata_offset(SiteTable *self, void *closure)
{
    PyObject *ret = NULL;

    if (SiteTable_check_state(self) != 0) {
        goto out;
    }
    ret = table_get_column_array(self->table->num_rows + 1, self->table->metadata_offset,
        NPY_UINT32, sizeof(uint32_t));
out:
    return ret;
}

static PyObject *
SiteTable_get_metadata_schema(SiteTable *self, void *closure)
{
    PyObject *ret = NULL;

    if (SiteTable_check_state(self) != 0) {
        goto out;
    }
    ret = make_Py_Unicode_FromStringAndLength(
        self->table->metadata_schema, self->table->metadata_schema_length);
out:
    return ret;
}

static int
SiteTable_set_metadata_schema(SiteTable *self, PyObject *arg, void *closure)
{
    int ret = -1;
    int err;
    const char *metadata_schema;
    Py_ssize_t metadata_schema_length;

    if (SiteTable_check_state(self) != 0) {
        goto out;
    }
    metadata_schema = parse_metadata_schema_arg(arg, &metadata_schema_length);
    if (metadata_schema == NULL) {
        goto out;
    }
    err = tsk_site_table_set_metadata_schema(
        self->table, metadata_schema, metadata_schema_length);
    if (err != 0) {
        handle_library_error(err);
        goto out;
    }
    ret = 0;
out:
    return ret;
}

static PyGetSetDef SiteTable_getsetters[] = {
    { .name = "max_rows_increment",
        .get = (getter) SiteTable_get_max_rows_increment,
        .doc = "The size increment" },
    { .name = "num_rows",
        .get = (getter) SiteTable_get_num_rows,
        .doc = "The number of rows in the table." },
    { .name = "max_rows",
        .get = (getter) SiteTable_get_max_rows,
        .doc = "The current maximum number of rows in the table." },
    { .name = "position",
        .get = (getter) SiteTable_get_position,
        .doc = "The position array." },
    { .name = "ancestral_state",
        .get = (getter) SiteTable_get_ancestral_state,
        .doc = "The ancestral state array." },
    { .name = "ancestral_state_offset",
        .get = (getter) SiteTable_get_ancestral_state_offset,
        .doc = "The ancestral state offset array." },
    { .name = "metadata",
        .get = (getter) SiteTable_get_metadata,
        .doc = "The metadata array." },
    { .name = "metadata_offset",
        .get = (getter) SiteTable_get_metadata_offset,
        .doc = "The metadata offset array." },
    { .name = "metadata_schema",
        .get = (getter) SiteTable_get_metadata_schema,
        .set = (setter) SiteTable_set_metadata_schema,
        .doc = "The metadata schema" },
    { NULL } /* Sentinel */
};

static PyMethodDef SiteTable_methods[] = {
    { .ml_name = "add_row",
        .ml_meth = (PyCFunction) SiteTable_add_row,
        .ml_flags = METH_VARARGS | METH_KEYWORDS,
        .ml_doc = "Adds a new row to this table." },
    { .ml_name = "equals",
        .ml_meth = (PyCFunction) SiteTable_equals,
        .ml_flags = METH_VARARGS | METH_KEYWORDS,
        .ml_doc = "Returns True if the specified SiteTable is equal to this one." },
    { .ml_name = "get_row",
        .ml_meth = (PyCFunction) SiteTable_get_row,
        .ml_flags = METH_VARARGS,
        .ml_doc = "Returns the kth row in this table." },
    { .ml_name = "set_columns",
        .ml_meth = (PyCFunction) SiteTable_set_columns,
        .ml_flags = METH_VARARGS | METH_KEYWORDS,
        .ml_doc = "Copies the data in the specified arrays into the columns." },
    { .ml_name = "append_columns",
        .ml_meth = (PyCFunction) SiteTable_append_columns,
        .ml_flags = METH_VARARGS | METH_KEYWORDS,
        .ml_doc = "Appends the data in the specified arrays into the columns." },
    { .ml_name = "clear",
        .ml_meth = (PyCFunction) SiteTable_clear,
        .ml_flags = METH_NOARGS,
        .ml_doc = "Clears this table." },
    { .ml_name = "truncate",
        .ml_meth = (PyCFunction) SiteTable_truncate,
        .ml_flags = METH_VARARGS,
        .ml_doc = "Truncates this table to the specified number of rows." },
    { NULL } /* Sentinel */
};

static PyTypeObject SiteTableType = {
    // clang-format off
    PyVarObject_HEAD_INIT(NULL, 0)
    .tp_name = "_tskit.SiteTable",
    .tp_basicsize = sizeof(SiteTable),
    .tp_dealloc = (destructor) SiteTable_dealloc,
    .tp_flags = Py_TPFLAGS_DEFAULT | Py_TPFLAGS_BASETYPE,
    .tp_doc = "SiteTable objects",
    .tp_methods = SiteTable_methods,
    .tp_getset = SiteTable_getsetters,
    .tp_init = (initproc) SiteTable_init,
    .tp_new = PyType_GenericNew,
    // clang-format on
};

/*===================================================================
 * MutationTable
 *===================================================================
 */

static int
MutationTable_check_state(MutationTable *self)
{
    int ret = -1;
    if (self->table == NULL) {
        PyErr_SetString(PyExc_SystemError, "MutationTable not initialised");
        goto out;
    }
    if (self->locked) {
        PyErr_SetString(PyExc_RuntimeError, "MutationTable in use by other thread.");
        goto out;
    }
    ret = 0;
out:
    return ret;
}

static void
MutationTable_dealloc(MutationTable *self)
{
    if (self->tables != NULL) {
        Py_DECREF(self->tables);
    } else if (self->table != NULL) {
        tsk_mutation_table_free(self->table);
        PyMem_Free(self->table);
        self->table = NULL;
    }
    Py_TYPE(self)->tp_free((PyObject *) self);
}

static int
MutationTable_init(MutationTable *self, PyObject *args, PyObject *kwds)
{
    int ret = -1;
    int err;
    static char *kwlist[] = { "max_rows_increment", NULL };
    Py_ssize_t max_rows_increment = 0;

    self->table = NULL;
    if (!PyArg_ParseTupleAndKeywords(args, kwds, "|n", kwlist, &max_rows_increment)) {
        goto out;
    }
    if (max_rows_increment < 0) {
        PyErr_SetString(PyExc_ValueError, "max_rows_increment must be positive");
        goto out;
    }
    self->table = PyMem_Malloc(sizeof(tsk_mutation_table_t));
    if (self->table == NULL) {
        PyErr_NoMemory();
        goto out;
    }
    err = tsk_mutation_table_init(self->table, 0);
    if (err != 0) {
        handle_library_error(err);
        goto out;
    }
    tsk_mutation_table_set_max_rows_increment(self->table, max_rows_increment);
    ret = 0;
out:
    return ret;
}

static PyObject *
MutationTable_add_row(MutationTable *self, PyObject *args, PyObject *kwds)
{
    PyObject *ret = NULL;
    int err;
    int site;
    int node;
    int parent = TSK_NULL;
    double time = TSK_UNKNOWN_TIME;
    char *derived_state;
    Py_ssize_t derived_state_length;
    PyObject *py_metadata = Py_None;
    char *metadata = NULL;
    Py_ssize_t metadata_length = 0;
    static char *kwlist[]
        = { "site", "node", "derived_state", "parent", "metadata", "time", NULL };

    if (MutationTable_check_state(self) != 0) {
        goto out;
    }
    if (!PyArg_ParseTupleAndKeywords(args, kwds, "iis#|iOd", kwlist, &site, &node,
            &derived_state, &derived_state_length, &parent, &py_metadata, &time)) {
        goto out;
    }
    if (py_metadata != Py_None) {
        if (PyBytes_AsStringAndSize(py_metadata, &metadata, &metadata_length) < 0) {
            goto out;
        }
    }
    err = tsk_mutation_table_add_row(self->table, (tsk_id_t) site, (tsk_id_t) node,
        (tsk_id_t) parent, time, derived_state, derived_state_length, metadata,
        metadata_length);
    if (err < 0) {
        handle_library_error(err);
        goto out;
    }
    ret = Py_BuildValue("i", err);
out:
    return ret;
}

/* Forward declaration */
static PyTypeObject MutationTableType;

static PyObject *
MutationTable_equals(MutationTable *self, PyObject *args, PyObject *kwds)
{
    PyObject *ret = NULL;
    MutationTable *other = NULL;
    tsk_flags_t options = 0;
    int ignore_metadata = false;
    static char *kwlist[] = { "other", "ignore_metadata", NULL };

    if (MutationTable_check_state(self) != 0) {
        goto out;
    }
    if (!PyArg_ParseTupleAndKeywords(
            args, kwds, "O!|i", kwlist, &MutationTableType, &other, &ignore_metadata)) {
        goto out;
    }
    if (MutationTable_check_state(other) != 0) {
        goto out;
    }
    if (ignore_metadata) {
        options |= TSK_CMP_IGNORE_METADATA;
    }
    ret = Py_BuildValue(
        "i", tsk_mutation_table_equals(self->table, other->table, options));
out:
    return ret;
}

static PyObject *
MutationTable_get_row(MutationTable *self, PyObject *args)
{
    PyObject *ret = NULL;
    Py_ssize_t row_id;
    int err;
    tsk_mutation_t mutation;

    if (MutationTable_check_state(self) != 0) {
        goto out;
    }
    if (!PyArg_ParseTuple(args, "n", &row_id)) {
        goto out;
    }
    err = tsk_mutation_table_get_row(self->table, (tsk_id_t) row_id, &mutation);
    if (err != 0) {
        handle_library_error(err);
        goto out;
    }
    ret = make_mutation(&mutation);
out:
    return ret;
}

static PyObject *
MutationTable_parse_dict_arg(MutationTable *self, PyObject *args, bool clear_table)
{
    int err;
    PyObject *ret = NULL;
    PyObject *dict = NULL;

    if (MutationTable_check_state(self) != 0) {
        goto out;
    }
    if (!PyArg_ParseTuple(args, "O!", &PyDict_Type, &dict)) {
        goto out;
    }
    err = parse_mutation_table_dict(self->table, dict, clear_table);
    if (err != 0) {
        goto out;
    }
    ret = Py_BuildValue("");
out:
    return ret;
}

static PyObject *
MutationTable_append_columns(MutationTable *self, PyObject *args)
{
    return MutationTable_parse_dict_arg(self, args, false);
}

static PyObject *
MutationTable_set_columns(MutationTable *self, PyObject *args)
{
    return MutationTable_parse_dict_arg(self, args, true);
}

static PyObject *
MutationTable_clear(MutationTable *self)
{
    PyObject *ret = NULL;
    int err;

    if (MutationTable_check_state(self) != 0) {
        goto out;
    }
    err = tsk_mutation_table_clear(self->table);
    if (err != 0) {
        handle_library_error(err);
        goto out;
    }
    ret = Py_BuildValue("");
out:
    return ret;
}

static PyObject *
MutationTable_truncate(MutationTable *self, PyObject *args)
{
    PyObject *ret = NULL;
    Py_ssize_t num_rows;
    int err;

    if (MutationTable_check_state(self) != 0) {
        goto out;
    }
    if (!PyArg_ParseTuple(args, "n", &num_rows)) {
        goto out;
    }
    if (num_rows < 0 || num_rows > (Py_ssize_t) self->table->num_rows) {
        PyErr_SetString(PyExc_ValueError, "num_rows out of bounds");
        goto out;
    }
    err = tsk_mutation_table_truncate(self->table, (tsk_size_t) num_rows);
    if (err != 0) {
        handle_library_error(err);
        goto out;
    }
    ret = Py_BuildValue("");
out:
    return ret;
}

static PyObject *
MutationTable_get_max_rows_increment(MutationTable *self, void *closure)
{
    PyObject *ret = NULL;
    if (MutationTable_check_state(self) != 0) {
        goto out;
    }
    ret = Py_BuildValue("n", (Py_ssize_t) self->table->max_rows_increment);
out:
    return ret;
}

static PyObject *
MutationTable_get_num_rows(MutationTable *self, void *closure)
{
    PyObject *ret = NULL;
    if (MutationTable_check_state(self) != 0) {
        goto out;
    }
    ret = Py_BuildValue("n", (Py_ssize_t) self->table->num_rows);
out:
    return ret;
}

static PyObject *
MutationTable_get_max_rows(MutationTable *self, void *closure)
{
    PyObject *ret = NULL;
    if (MutationTable_check_state(self) != 0) {
        goto out;
    }
    ret = Py_BuildValue("n", (Py_ssize_t) self->table->max_rows);
out:
    return ret;
}

static PyObject *
MutationTable_get_site(MutationTable *self, void *closure)
{
    PyObject *ret = NULL;

    if (MutationTable_check_state(self) != 0) {
        goto out;
    }
    ret = table_get_column_array(
        self->table->num_rows, self->table->site, NPY_INT32, sizeof(int32_t));
out:
    return ret;
}

static PyObject *
MutationTable_get_node(MutationTable *self, void *closure)
{
    PyObject *ret = NULL;

    if (MutationTable_check_state(self) != 0) {
        goto out;
    }
    ret = table_get_column_array(
        self->table->num_rows, self->table->node, NPY_INT32, sizeof(int32_t));
out:
    return ret;
}

static PyObject *
MutationTable_get_parent(MutationTable *self, void *closure)
{
    PyObject *ret = NULL;

    if (MutationTable_check_state(self) != 0) {
        goto out;
    }
    ret = table_get_column_array(
        self->table->num_rows, self->table->parent, NPY_INT32, sizeof(int32_t));
out:
    return ret;
}

static PyObject *
MutationTable_get_time(MutationTable *self, void *closure)
{
    PyObject *ret = NULL;

    if (MutationTable_check_state(self) != 0) {
        goto out;
    }
    ret = table_get_column_array(
        self->table->num_rows, self->table->time, NPY_FLOAT64, sizeof(double));
out:
    return ret;
}

static PyObject *
MutationTable_get_derived_state(MutationTable *self, void *closure)
{
    PyObject *ret = NULL;

    if (MutationTable_check_state(self) != 0) {
        goto out;
    }
    ret = table_get_column_array(self->table->derived_state_length,
        self->table->derived_state, NPY_INT8, sizeof(char));
out:
    return ret;
}

static PyObject *
MutationTable_get_derived_state_offset(MutationTable *self, void *closure)
{
    PyObject *ret = NULL;

    if (MutationTable_check_state(self) != 0) {
        goto out;
    }
    ret = table_get_column_array(self->table->num_rows + 1,
        self->table->derived_state_offset, NPY_UINT32, sizeof(uint32_t));
out:
    return ret;
}

static PyObject *
MutationTable_get_metadata(MutationTable *self, void *closure)
{
    PyObject *ret = NULL;

    if (MutationTable_check_state(self) != 0) {
        goto out;
    }
    ret = table_get_column_array(
        self->table->metadata_length, self->table->metadata, NPY_INT8, sizeof(char));
out:
    return ret;
}

static PyObject *
MutationTable_get_metadata_offset(MutationTable *self, void *closure)
{
    PyObject *ret = NULL;

    if (MutationTable_check_state(self) != 0) {
        goto out;
    }
    ret = table_get_column_array(self->table->num_rows + 1, self->table->metadata_offset,
        NPY_UINT32, sizeof(uint32_t));
out:
    return ret;
}

static PyObject *
MutationTable_get_metadata_schema(MutationTable *self, void *closure)
{
    PyObject *ret = NULL;

    if (MutationTable_check_state(self) != 0) {
        goto out;
    }
    ret = make_Py_Unicode_FromStringAndLength(
        self->table->metadata_schema, self->table->metadata_schema_length);
out:
    return ret;
}

static int
MutationTable_set_metadata_schema(MutationTable *self, PyObject *arg, void *closure)
{
    int ret = -1;
    int err;
    const char *metadata_schema;
    Py_ssize_t metadata_schema_length;

    if (MutationTable_check_state(self) != 0) {
        goto out;
    }
    metadata_schema = parse_metadata_schema_arg(arg, &metadata_schema_length);
    if (metadata_schema == NULL) {
        goto out;
    }
    err = tsk_mutation_table_set_metadata_schema(
        self->table, metadata_schema, metadata_schema_length);
    if (err != 0) {
        handle_library_error(err);
        goto out;
    }
    ret = 0;
out:
    return ret;
}

static PyGetSetDef MutationTable_getsetters[] = {
    { .name = "max_rows_increment",
        .get = (getter) MutationTable_get_max_rows_increment,
        .doc = "The size increment" },
    { .name = "num_rows",
        .get = (getter) MutationTable_get_num_rows,
        .doc = "The number of rows in the table." },
    { .name = "max_rows",
        .get = (getter) MutationTable_get_max_rows,
        .doc = "The curret maximum number of rows in the table." },
    { .name = "site", .get = (getter) MutationTable_get_site, .doc = "The site array" },
    { .name = "node", .get = (getter) MutationTable_get_node, .doc = "The node array" },
    { .name = "parent",
        .get = (getter) MutationTable_get_parent,
        .doc = "The parent array" },
    { .name = "time", .get = (getter) MutationTable_get_time, .doc = "The time array" },
    { .name = "derived_state",
        .get = (getter) MutationTable_get_derived_state,
        .doc = "The derived_state array" },
    { .name = "derived_state_offset",
        .get = (getter) MutationTable_get_derived_state_offset,
        .doc = "The derived_state_offset array" },
    { .name = "metadata",
        .get = (getter) MutationTable_get_metadata,
        .doc = "The metadata array" },
    { .name = "metadata_offset",
        .get = (getter) MutationTable_get_metadata_offset,
        .doc = "The metadata_offset array" },
    { .name = "metadata_schema",
        .get = (getter) MutationTable_get_metadata_schema,
        .set = (setter) MutationTable_set_metadata_schema,
        .doc = "The metadata schema" },
    { NULL } /* Sentinel */
};

static PyMethodDef MutationTable_methods[] = {
    { .ml_name = "add_row",
        .ml_meth = (PyCFunction) MutationTable_add_row,
        .ml_flags = METH_VARARGS | METH_KEYWORDS,
        .ml_doc = "Adds a new row to this table." },
    { .ml_name = "equals",
        .ml_meth = (PyCFunction) MutationTable_equals,
        .ml_flags = METH_VARARGS | METH_KEYWORDS,
        .ml_doc = "Returns True if the specified MutationTable is equal to this one." },
    { .ml_name = "get_row",
        .ml_meth = (PyCFunction) MutationTable_get_row,
        .ml_flags = METH_VARARGS,
        .ml_doc = "Returns the kth row in this table." },
    { .ml_name = "set_columns",
        .ml_meth = (PyCFunction) MutationTable_set_columns,
        .ml_flags = METH_VARARGS | METH_KEYWORDS,
        .ml_doc = "Copies the data in the specified arrays into the columns." },
    { .ml_name = "append_columns",
        .ml_meth = (PyCFunction) MutationTable_append_columns,
        .ml_flags = METH_VARARGS | METH_KEYWORDS,
        .ml_doc = "Appends the data in the specified  arrays into the columns." },
    { .ml_name = "clear",
        .ml_meth = (PyCFunction) MutationTable_clear,
        .ml_flags = METH_NOARGS,
        .ml_doc = "Clears this table." },
    { .ml_name = "truncate",
        .ml_meth = (PyCFunction) MutationTable_truncate,
        .ml_flags = METH_VARARGS,
        .ml_doc = "Truncates this table to the specified number of rows." },
    { NULL } /* Sentinel */
};

static PyTypeObject MutationTableType = {
    // clang-format off
    PyVarObject_HEAD_INIT(NULL, 0)
    .tp_name = "_tskit.MutationTable",
    .tp_basicsize = sizeof(MutationTable),
    .tp_dealloc = (destructor) MutationTable_dealloc,
    .tp_flags = Py_TPFLAGS_DEFAULT | Py_TPFLAGS_BASETYPE,
    .tp_doc = "MutationTable objects",
    .tp_methods = MutationTable_methods,
    .tp_getset = MutationTable_getsetters,
    .tp_init = (initproc) MutationTable_init,
    .tp_new = PyType_GenericNew,
    // clang-format on
};

/*===================================================================
 * PopulationTable
 *===================================================================
 */

static int
PopulationTable_check_state(PopulationTable *self)
{
    int ret = -1;
    if (self->table == NULL) {
        PyErr_SetString(PyExc_SystemError, "PopulationTable not initialised");
        goto out;
    }
    if (self->locked) {
        PyErr_SetString(PyExc_RuntimeError, "PopulationTable in use by other thread.");
        goto out;
    }
    ret = 0;
out:
    return ret;
}

static void
PopulationTable_dealloc(PopulationTable *self)
{
    if (self->tables != NULL) {
        Py_DECREF(self->tables);
    } else if (self->table != NULL) {
        tsk_population_table_free(self->table);
        PyMem_Free(self->table);
        self->table = NULL;
    }
    Py_TYPE(self)->tp_free((PyObject *) self);
}

static int
PopulationTable_init(PopulationTable *self, PyObject *args, PyObject *kwds)
{
    int ret = -1;
    int err;
    static char *kwlist[] = { "max_rows_increment", NULL };
    Py_ssize_t max_rows_increment = 0;

    self->table = NULL;
    self->locked = false;
    if (!PyArg_ParseTupleAndKeywords(args, kwds, "|n", kwlist, &max_rows_increment)) {
        goto out;
    }
    if (max_rows_increment < 0) {
        PyErr_SetString(PyExc_ValueError, "max_rows_increment must be positive");
        goto out;
    }
    self->table = PyMem_Malloc(sizeof(tsk_population_table_t));
    if (self->table == NULL) {
        PyErr_NoMemory();
        goto out;
    }
    err = tsk_population_table_init(self->table, 0);
    if (err != 0) {
        handle_library_error(err);
        goto out;
    }
    tsk_population_table_set_max_rows_increment(self->table, max_rows_increment);
    ret = 0;
out:
    return ret;
}

static PyObject *
PopulationTable_add_row(PopulationTable *self, PyObject *args, PyObject *kwds)
{
    PyObject *ret = NULL;
    int err;
    PyObject *py_metadata = Py_None;
    char *metadata = NULL;
    Py_ssize_t metadata_length = 0;
    static char *kwlist[] = { "metadata", NULL };

    if (PopulationTable_check_state(self) != 0) {
        goto out;
    }
    if (!PyArg_ParseTupleAndKeywords(args, kwds, "|O", kwlist, &py_metadata)) {
        goto out;
    }

    if (py_metadata != Py_None) {
        if (PyBytes_AsStringAndSize(py_metadata, &metadata, &metadata_length) < 0) {
            goto out;
        }
    }
    err = tsk_population_table_add_row(self->table, metadata, metadata_length);
    if (err < 0) {
        handle_library_error(err);
        goto out;
    }
    ret = Py_BuildValue("i", err);
out:
    return ret;
}

/* Forward declaration */
static PyTypeObject PopulationTableType;

static PyObject *
PopulationTable_equals(PopulationTable *self, PyObject *args, PyObject *kwds)
{
    PyObject *ret = NULL;
    PopulationTable *other = NULL;
    tsk_flags_t options = 0;
    int ignore_metadata = false;
    static char *kwlist[] = { "other", "ignore_metadata", NULL };

    if (PopulationTable_check_state(self) != 0) {
        goto out;
    }
    if (!PyArg_ParseTupleAndKeywords(args, kwds, "O!|i", kwlist, &PopulationTableType,
            &other, &ignore_metadata)) {
        goto out;
    }
    if (PopulationTable_check_state(other) != 0) {
        goto out;
    }
    if (ignore_metadata) {
        options |= TSK_CMP_IGNORE_METADATA;
    }
    ret = Py_BuildValue(
        "i", tsk_population_table_equals(self->table, other->table, options));
out:
    return ret;
}

static PyObject *
PopulationTable_get_row(PopulationTable *self, PyObject *args)
{
    PyObject *ret = NULL;
    Py_ssize_t row_id;
    int err;
    tsk_population_t population;

    if (PopulationTable_check_state(self) != 0) {
        goto out;
    }
    if (!PyArg_ParseTuple(args, "n", &row_id)) {
        goto out;
    }
    err = tsk_population_table_get_row(self->table, (tsk_id_t) row_id, &population);
    if (err != 0) {
        handle_library_error(err);
        goto out;
    }
    ret = make_population(&population);
out:
    return ret;
}

static PyObject *
PopulationTable_parse_dict_arg(PopulationTable *self, PyObject *args, bool clear_table)
{
    int err;
    PyObject *ret = NULL;
    PyObject *dict = NULL;

    if (PopulationTable_check_state(self) != 0) {
        goto out;
    }
    if (!PyArg_ParseTuple(args, "O!", &PyDict_Type, &dict)) {
        goto out;
    }
    err = parse_population_table_dict(self->table, dict, clear_table);
    if (err != 0) {
        goto out;
    }
    ret = Py_BuildValue("");
out:
    return ret;
}

static PyObject *
PopulationTable_append_columns(PopulationTable *self, PyObject *args)
{
    return PopulationTable_parse_dict_arg(self, args, false);
}

static PyObject *
PopulationTable_set_columns(PopulationTable *self, PyObject *args)
{
    return PopulationTable_parse_dict_arg(self, args, true);
}

static PyObject *
PopulationTable_clear(PopulationTable *self)
{
    PyObject *ret = NULL;
    int err;

    if (PopulationTable_check_state(self) != 0) {
        goto out;
    }
    err = tsk_population_table_clear(self->table);
    if (err != 0) {
        handle_library_error(err);
        goto out;
    }
    ret = Py_BuildValue("");
out:
    return ret;
}

static PyObject *
PopulationTable_truncate(PopulationTable *self, PyObject *args)
{
    PyObject *ret = NULL;
    Py_ssize_t num_rows;
    int err;

    if (PopulationTable_check_state(self) != 0) {
        goto out;
    }
    if (!PyArg_ParseTuple(args, "n", &num_rows)) {
        goto out;
    }
    if (num_rows < 0 || num_rows > (Py_ssize_t) self->table->num_rows) {
        PyErr_SetString(PyExc_ValueError, "num_rows out of bounds");
        goto out;
    }
    err = tsk_population_table_truncate(self->table, (tsk_size_t) num_rows);
    if (err != 0) {
        handle_library_error(err);
        goto out;
    }
    ret = Py_BuildValue("");
out:
    return ret;
}

static PyObject *
PopulationTable_get_max_rows_increment(PopulationTable *self, void *closure)
{
    PyObject *ret = NULL;
    if (PopulationTable_check_state(self) != 0) {
        goto out;
    }
    ret = Py_BuildValue("n", (Py_ssize_t) self->table->max_rows_increment);
out:
    return ret;
}

static PyObject *
PopulationTable_get_num_rows(PopulationTable *self, void *closure)
{
    PyObject *ret = NULL;
    if (PopulationTable_check_state(self) != 0) {
        goto out;
    }
    ret = Py_BuildValue("n", (Py_ssize_t) self->table->num_rows);
out:
    return ret;
}

static PyObject *
PopulationTable_get_max_rows(PopulationTable *self, void *closure)
{
    PyObject *ret = NULL;
    if (PopulationTable_check_state(self) != 0) {
        goto out;
    }
    ret = Py_BuildValue("n", (Py_ssize_t) self->table->max_rows);
out:
    return ret;
}

static PyObject *
PopulationTable_get_metadata(PopulationTable *self, void *closure)
{
    PyObject *ret = NULL;

    if (PopulationTable_check_state(self) != 0) {
        goto out;
    }
    ret = table_get_column_array(
        self->table->metadata_length, self->table->metadata, NPY_INT8, sizeof(char));
out:
    return ret;
}

static PyObject *
PopulationTable_get_metadata_offset(PopulationTable *self, void *closure)
{
    PyObject *ret = NULL;

    if (PopulationTable_check_state(self) != 0) {
        goto out;
    }
    ret = table_get_column_array(self->table->num_rows + 1, self->table->metadata_offset,
        NPY_UINT32, sizeof(uint32_t));
out:
    return ret;
}

static PyObject *
PopulationTable_get_metadata_schema(PopulationTable *self, void *closure)
{
    PyObject *ret = NULL;

    if (PopulationTable_check_state(self) != 0) {
        goto out;
    }
    ret = make_Py_Unicode_FromStringAndLength(
        self->table->metadata_schema, self->table->metadata_schema_length);
out:
    return ret;
}

static int
PopulationTable_set_metadata_schema(PopulationTable *self, PyObject *arg, void *closure)
{
    int ret = -1;
    int err;
    const char *metadata_schema;
    Py_ssize_t metadata_schema_length;

    if (PopulationTable_check_state(self) != 0) {
        goto out;
    }
    metadata_schema = parse_metadata_schema_arg(arg, &metadata_schema_length);
    if (metadata_schema == NULL) {
        goto out;
    }
    err = tsk_population_table_set_metadata_schema(
        self->table, metadata_schema, metadata_schema_length);
    if (err != 0) {
        handle_library_error(err);
        goto out;
    }
    ret = 0;
out:
    return ret;
}

static PyGetSetDef PopulationTable_getsetters[] = {
    { .name = "max_rows_increment",
        .get = (getter) PopulationTable_get_max_rows_increment,
        .doc = "The size increment" },
    { .name = "num_rows",
        .get = (getter) PopulationTable_get_num_rows,
        .doc = "The number of rows in the table." },
    { .name = "max_rows",
        .get = (getter) PopulationTable_get_max_rows,
        .doc = "The current maximum number of rows in the table." },
    { .name = "metadata",
        .get = (getter) PopulationTable_get_metadata,
        .doc = "The metadata array" },
    { .name = "metadata_offset",
        .get = (getter) PopulationTable_get_metadata_offset,
        .doc = "The metadata offset array" },
    { .name = "metadata_schema",
        .get = (getter) PopulationTable_get_metadata_schema,
        .set = (setter) PopulationTable_set_metadata_schema,
        .doc = "The metadata schema" },
    { NULL } /* Sentinel */
};

static PyMethodDef PopulationTable_methods[] = {
    { .ml_name = "add_row",
        .ml_meth = (PyCFunction) PopulationTable_add_row,
        .ml_flags = METH_VARARGS | METH_KEYWORDS,
        .ml_doc = "Adds a new row to this table." },
    { .ml_name = "equals",
        .ml_meth = (PyCFunction) PopulationTable_equals,
        .ml_flags = METH_VARARGS | METH_KEYWORDS,
        .ml_doc
        = "Returns True if the specified PopulationTable is equal to this one." },
    { .ml_name = "get_row",
        .ml_meth = (PyCFunction) PopulationTable_get_row,
        .ml_flags = METH_VARARGS,
        .ml_doc = "Returns the kth row in this table." },
    { .ml_name = "append_columns",
        .ml_meth = (PyCFunction) PopulationTable_append_columns,
        .ml_flags = METH_VARARGS | METH_KEYWORDS,
        .ml_doc = "Appends the data in the specified arrays into the columns." },
    { .ml_name = "set_columns",
        .ml_meth = (PyCFunction) PopulationTable_set_columns,
        .ml_flags = METH_VARARGS | METH_KEYWORDS,
        .ml_doc = "Copies the data in the specified arrays into the columns." },
    { .ml_name = "clear",
        .ml_meth = (PyCFunction) PopulationTable_clear,
        .ml_flags = METH_NOARGS,
        .ml_doc = "Clears this table." },
    { .ml_name = "truncate",
        .ml_meth = (PyCFunction) PopulationTable_truncate,
        .ml_flags = METH_VARARGS,
        .ml_doc = "Truncates this table to the specified number of rows." },
    { NULL } /* Sentinel */
};

static PyTypeObject PopulationTableType = {
    // clang-format off
    PyVarObject_HEAD_INIT(NULL, 0)
    .tp_name = "_tskit.PopulationTable",
    .tp_basicsize = sizeof(PopulationTable),
    .tp_dealloc = (destructor) PopulationTable_dealloc,
    .tp_flags = Py_TPFLAGS_DEFAULT | Py_TPFLAGS_BASETYPE,
    .tp_doc = "PopulationTable objects",
    .tp_methods = PopulationTable_methods,
    .tp_getset = PopulationTable_getsetters,
    .tp_init = (initproc) PopulationTable_init,
    .tp_new = PyType_GenericNew,
    // clang-format on
};

/*===================================================================
 * ProvenanceTable
 *===================================================================
 */

static int
ProvenanceTable_check_state(ProvenanceTable *self)
{
    int ret = -1;
    if (self->table == NULL) {
        PyErr_SetString(PyExc_SystemError, "ProvenanceTable not initialised");
        goto out;
    }
    if (self->locked) {
        PyErr_SetString(PyExc_RuntimeError, "ProvenanceTable in use by other thread.");
        goto out;
    }
    ret = 0;
out:
    return ret;
}

static void
ProvenanceTable_dealloc(ProvenanceTable *self)
{
    if (self->tables != NULL) {
        Py_DECREF(self->tables);
    } else if (self->table != NULL) {
        tsk_provenance_table_free(self->table);
        PyMem_Free(self->table);
        self->table = NULL;
    }
    Py_TYPE(self)->tp_free((PyObject *) self);
}

static int
ProvenanceTable_init(ProvenanceTable *self, PyObject *args, PyObject *kwds)
{
    int ret = -1;
    int err;
    static char *kwlist[] = { "max_rows_increment", NULL };
    Py_ssize_t max_rows_increment = 0;

    self->table = NULL;
    self->locked = false;
    if (!PyArg_ParseTupleAndKeywords(args, kwds, "|n", kwlist, &max_rows_increment)) {
        goto out;
    }
    if (max_rows_increment < 0) {
        PyErr_SetString(PyExc_ValueError, "max_rows_increment must be positive");
        goto out;
    }
    self->table = PyMem_Malloc(sizeof(tsk_provenance_table_t));
    if (self->table == NULL) {
        PyErr_NoMemory();
        goto out;
    }

    err = tsk_provenance_table_init(self->table, 0);
    if (err != 0) {
        handle_library_error(err);
        goto out;
    }
    tsk_provenance_table_set_max_rows_increment(self->table, max_rows_increment);
    ret = 0;
out:
    return ret;
}
static PyObject *
ProvenanceTable_add_row(ProvenanceTable *self, PyObject *args, PyObject *kwds)
{
    PyObject *ret = NULL;
    int err;
    char *timestamp = "";
    Py_ssize_t timestamp_length = 0;
    char *record = "";
    Py_ssize_t record_length = 0;
    static char *kwlist[] = { "timestamp", "record", NULL };

    if (ProvenanceTable_check_state(self) != 0) {
        goto out;
    }
    if (!PyArg_ParseTupleAndKeywords(args, kwds, "s#s#", kwlist, &timestamp,
            &timestamp_length, &record, &record_length)) {
        goto out;
    }
    err = tsk_provenance_table_add_row(
        self->table, timestamp, timestamp_length, record, record_length);
    if (err < 0) {
        handle_library_error(err);
        goto out;
    }
    ret = Py_BuildValue("i", err);
out:
    return ret;
}

/* Forward declaration */
static PyTypeObject ProvenanceTableType;

static PyObject *
ProvenanceTable_equals(ProvenanceTable *self, PyObject *args, PyObject *kwds)
{
    PyObject *ret = NULL;
    ProvenanceTable *other = NULL;
    tsk_flags_t options = 0;
    int ignore_timestamps = false;
    static char *kwlist[] = { "other", "ignore_timestamps", NULL };

    if (ProvenanceTable_check_state(self) != 0) {
        goto out;
    }
    if (!PyArg_ParseTupleAndKeywords(args, kwds, "O!|i", kwlist, &ProvenanceTableType,
            &other, &ignore_timestamps)) {
        goto out;
    }
    if (ProvenanceTable_check_state(other) != 0) {
        goto out;
    }
    if (ignore_timestamps) {
        options |= TSK_CMP_IGNORE_TIMESTAMPS;
    }
    ret = Py_BuildValue(
        "i", tsk_provenance_table_equals(self->table, other->table, options));
out:
    return ret;
}

static PyObject *
ProvenanceTable_get_row(ProvenanceTable *self, PyObject *args)
{
    PyObject *ret = NULL;
    Py_ssize_t row_id;
    int err;
    tsk_provenance_t provenance;

    if (ProvenanceTable_check_state(self) != 0) {
        goto out;
    }
    if (!PyArg_ParseTuple(args, "n", &row_id)) {
        goto out;
    }
    err = tsk_provenance_table_get_row(self->table, (tsk_id_t) row_id, &provenance);
    if (err != 0) {
        handle_library_error(err);
        goto out;
    }
    ret = make_provenance(&provenance);
out:
    return ret;
}

static PyObject *
ProvenanceTable_parse_dict_arg(ProvenanceTable *self, PyObject *args, bool clear_table)
{
    int err;
    PyObject *ret = NULL;
    PyObject *dict = NULL;

    if (ProvenanceTable_check_state(self) != 0) {
        goto out;
    }
    if (!PyArg_ParseTuple(args, "O!", &PyDict_Type, &dict)) {
        goto out;
    }
    err = parse_provenance_table_dict(self->table, dict, clear_table);
    if (err != 0) {
        goto out;
    }
    ret = Py_BuildValue("");
out:
    return ret;
}

static PyObject *
ProvenanceTable_append_columns(ProvenanceTable *self, PyObject *args)
{
    return ProvenanceTable_parse_dict_arg(self, args, false);
}

static PyObject *
ProvenanceTable_set_columns(ProvenanceTable *self, PyObject *args)
{
    return ProvenanceTable_parse_dict_arg(self, args, true);
}

static PyObject *
ProvenanceTable_clear(ProvenanceTable *self)
{
    PyObject *ret = NULL;
    int err;

    if (ProvenanceTable_check_state(self) != 0) {
        goto out;
    }
    err = tsk_provenance_table_clear(self->table);
    if (err != 0) {
        handle_library_error(err);
        goto out;
    }
    ret = Py_BuildValue("");
out:
    return ret;
}

static PyObject *
ProvenanceTable_truncate(ProvenanceTable *self, PyObject *args)
{
    PyObject *ret = NULL;
    Py_ssize_t num_rows;
    int err;

    if (ProvenanceTable_check_state(self) != 0) {
        goto out;
    }
    if (!PyArg_ParseTuple(args, "n", &num_rows)) {
        goto out;
    }
    if (num_rows < 0 || num_rows > (Py_ssize_t) self->table->num_rows) {
        PyErr_SetString(PyExc_ValueError, "num_rows out of bounds");
        goto out;
    }
    err = tsk_provenance_table_truncate(self->table, (tsk_size_t) num_rows);
    if (err != 0) {
        handle_library_error(err);
        goto out;
    }
    ret = Py_BuildValue("");
out:
    return ret;
}

static PyObject *
ProvenanceTable_get_max_rows_increment(ProvenanceTable *self, void *closure)
{
    PyObject *ret = NULL;
    if (ProvenanceTable_check_state(self) != 0) {
        goto out;
    }
    ret = Py_BuildValue("n", (Py_ssize_t) self->table->max_rows_increment);
out:
    return ret;
}

static PyObject *
ProvenanceTable_get_num_rows(ProvenanceTable *self, void *closure)
{
    PyObject *ret = NULL;
    if (ProvenanceTable_check_state(self) != 0) {
        goto out;
    }
    ret = Py_BuildValue("n", (Py_ssize_t) self->table->num_rows);
out:
    return ret;
}

static PyObject *
ProvenanceTable_get_max_rows(ProvenanceTable *self, void *closure)
{
    PyObject *ret = NULL;
    if (ProvenanceTable_check_state(self) != 0) {
        goto out;
    }
    ret = Py_BuildValue("n", (Py_ssize_t) self->table->max_rows);
out:
    return ret;
}

static PyObject *
ProvenanceTable_get_timestamp(ProvenanceTable *self, void *closure)
{
    PyObject *ret = NULL;

    if (ProvenanceTable_check_state(self) != 0) {
        goto out;
    }
    ret = table_get_column_array(
        self->table->timestamp_length, self->table->timestamp, NPY_INT8, sizeof(char));
out:
    return ret;
}

static PyObject *
ProvenanceTable_get_timestamp_offset(ProvenanceTable *self, void *closure)
{
    PyObject *ret = NULL;

    if (ProvenanceTable_check_state(self) != 0) {
        goto out;
    }
    ret = table_get_column_array(self->table->num_rows + 1,
        self->table->timestamp_offset, NPY_UINT32, sizeof(uint32_t));
out:
    return ret;
}

static PyObject *
ProvenanceTable_get_record(ProvenanceTable *self, void *closure)
{
    PyObject *ret = NULL;

    if (ProvenanceTable_check_state(self) != 0) {
        goto out;
    }
    ret = table_get_column_array(
        self->table->record_length, self->table->record, NPY_INT8, sizeof(char));
out:
    return ret;
}

static PyObject *
ProvenanceTable_get_record_offset(ProvenanceTable *self, void *closure)
{
    PyObject *ret = NULL;

    if (ProvenanceTable_check_state(self) != 0) {
        goto out;
    }
    ret = table_get_column_array(self->table->num_rows + 1, self->table->record_offset,
        NPY_UINT32, sizeof(uint32_t));
out:
    return ret;
}

static PyGetSetDef ProvenanceTable_getsetters[] = {
    { .name = "max_rows_increment",
        .get = (getter) ProvenanceTable_get_max_rows_increment,
        .doc = "The size increment" },
    { .name = "num_rows",
        .get = (getter) ProvenanceTable_get_num_rows,
        .doc = "The number of rows in the table." },
    { .name = "max_rows",
        .get = (getter) ProvenanceTable_get_max_rows,
        .doc = "The current maximum number of rows in the table." },
    { .name = "timestamp",
        .get = (getter) ProvenanceTable_get_timestamp,
        .doc = "The timestamp array" },
    { .name = "timestamp_offset",
        .get = (getter) ProvenanceTable_get_timestamp_offset,
        .doc = "The timestamp offset array" },
    { .name = "record",
        .get = (getter) ProvenanceTable_get_record,
        .doc = "The record array" },
    { .name = "record_offset",
        .get = (getter) ProvenanceTable_get_record_offset,
        .doc = "The record offset array" },
    { NULL } /* Sentinel */
};

static PyMethodDef ProvenanceTable_methods[] = {
    { .ml_name = "add_row",
        .ml_meth = (PyCFunction) ProvenanceTable_add_row,
        .ml_flags = METH_VARARGS | METH_KEYWORDS,
        .ml_doc = "Adds a new row to this table." },
    { .ml_name = "equals",
        .ml_meth = (PyCFunction) ProvenanceTable_equals,
        .ml_flags = METH_VARARGS | METH_KEYWORDS,
        .ml_doc
        = "Returns True if the specified ProvenanceTable is equal to this one." },
    { .ml_name = "get_row",
        .ml_meth = (PyCFunction) ProvenanceTable_get_row,
        .ml_flags = METH_VARARGS,
        .ml_doc = "Returns the kth row in this table." },
    { .ml_name = "append_columns",
        .ml_meth = (PyCFunction) ProvenanceTable_append_columns,
        .ml_flags = METH_VARARGS | METH_KEYWORDS,
        .ml_doc = "Appends the data in the specified arrays into the columns." },
    { .ml_name = "set_columns",
        .ml_meth = (PyCFunction) ProvenanceTable_set_columns,
        .ml_flags = METH_VARARGS | METH_KEYWORDS,
        .ml_doc = "Copies the data in the specified arrays into the columns." },
    { .ml_name = "clear",
        .ml_meth = (PyCFunction) ProvenanceTable_clear,
        .ml_flags = METH_NOARGS,
        .ml_doc = "Clears this table." },
    { .ml_name = "truncate",
        .ml_meth = (PyCFunction) ProvenanceTable_truncate,
        .ml_flags = METH_VARARGS,
        .ml_doc = "Truncates this table to the specified number of rows." },
    { NULL } /* Sentinel */
};

static PyTypeObject ProvenanceTableType = {
    // clang-format off
    PyVarObject_HEAD_INIT(NULL, 0)
    .tp_name = "_tskit.ProvenanceTable",
    .tp_basicsize = sizeof(ProvenanceTable),
    .tp_dealloc = (destructor) ProvenanceTable_dealloc,
    .tp_flags = Py_TPFLAGS_DEFAULT | Py_TPFLAGS_BASETYPE,
    .tp_doc = "ProvenanceTable objects",
    .tp_methods = ProvenanceTable_methods,
    .tp_getset = ProvenanceTable_getsetters,
    .tp_init = (initproc) ProvenanceTable_init,
    .tp_new = PyType_GenericNew,
    // clang-format on
};

/*===================================================================
 * TableCollection
 *===================================================================
 */

static int
TableCollection_check_state(TableCollection *self)
{
    int ret = 0;
    if (self->tables == NULL) {
        PyErr_SetString(PyExc_SystemError, "TableCollection not initialised");
        ret = -1;
    }
    return ret;
}

static int
TableCollection_alloc(TableCollection *self)
{
    int ret = -1;

    if (self->tables != NULL) {
        tsk_table_collection_free(self->tables);
        PyMem_Free(self->tables);
    }
    self->tables = PyMem_Malloc(sizeof(tsk_table_collection_t));
    if (self->tables == NULL) {
        PyErr_NoMemory();
        goto out;
    }
    memset(self->tables, 0, sizeof(*self->tables));
    ret = 0;
out:
    return ret;
}

static void
TableCollection_dealloc(TableCollection *self)
{
    if (self->tables != NULL) {
        tsk_table_collection_free(self->tables);
        PyMem_Free(self->tables);
        self->tables = NULL;
    }
    Py_TYPE(self)->tp_free((PyObject *) self);
}

static int
TableCollection_init(TableCollection *self, PyObject *args, PyObject *kwds)
{
    int ret = -1;
    int err;
    static char *kwlist[] = { "sequence_length", NULL };
    double sequence_length = -1;

    self->tables = NULL;
    if (!PyArg_ParseTupleAndKeywords(args, kwds, "|d", kwlist, &sequence_length)) {
        goto out;
    }

    self->tables = PyMem_Malloc(sizeof(tsk_table_collection_t));
    if (self->tables == NULL) {
        PyErr_NoMemory();
    }
    err = tsk_table_collection_init(self->tables, 0);
    if (err != 0) {
        handle_library_error(err);
        goto out;
    }
    self->tables->sequence_length = sequence_length;
    ret = 0;
out:
    return ret;
}

/* The getters for each of the tables returns a new reference which we
 * set up here. These references use a pointer to the table stored in
 * the table collection, so to guard against this memory getting freed
 * we the Python Table classes keep a reference to the TableCollection
 * and INCREF it. We don't keep permanent references to the Table classes
 * in the TableCollection as this gives a circular references which would
 * require implementing support for cyclic garbage collection.
 */

static PyObject *
TableCollection_get_individuals(TableCollection *self, void *closure)
{
    IndividualTable *individuals = NULL;

    if (TableCollection_check_state(self) != 0) {
        goto out;
    }
    individuals = PyObject_New(IndividualTable, &IndividualTableType);
    if (individuals == NULL) {
        goto out;
    }
    individuals->table = &self->tables->individuals;
    individuals->locked = false;
    individuals->tables = self;
    Py_INCREF(self);
out:
    return (PyObject *) individuals;
}

static PyObject *
TableCollection_get_nodes(TableCollection *self, void *closure)
{
    NodeTable *nodes = NULL;

    if (TableCollection_check_state(self) != 0) {
        goto out;
    }
    nodes = PyObject_New(NodeTable, &NodeTableType);
    if (nodes == NULL) {
        goto out;
    }
    nodes->table = &self->tables->nodes;
    nodes->locked = false;
    nodes->tables = self;
    Py_INCREF(self);
out:
    return (PyObject *) nodes;
}

static PyObject *
TableCollection_get_edges(TableCollection *self, void *closure)
{
    EdgeTable *edges = NULL;

    if (TableCollection_check_state(self) != 0) {
        goto out;
    }
    edges = PyObject_New(EdgeTable, &EdgeTableType);
    if (edges == NULL) {
        goto out;
    }
    edges->table = &self->tables->edges;
    edges->locked = false;
    edges->tables = self;
    Py_INCREF(self);
out:
    return (PyObject *) edges;
}

static PyObject *
TableCollection_get_migrations(TableCollection *self, void *closure)
{
    MigrationTable *migrations = NULL;

    if (TableCollection_check_state(self) != 0) {
        goto out;
    }
    migrations = PyObject_New(MigrationTable, &MigrationTableType);
    if (migrations == NULL) {
        goto out;
    }
    migrations->table = &self->tables->migrations;
    migrations->locked = false;
    migrations->tables = self;
    Py_INCREF(self);
out:
    return (PyObject *) migrations;
}

static PyObject *
TableCollection_get_sites(TableCollection *self, void *closure)
{
    SiteTable *sites = NULL;

    if (TableCollection_check_state(self) != 0) {
        goto out;
    }
    sites = PyObject_New(SiteTable, &SiteTableType);
    if (sites == NULL) {
        goto out;
    }
    sites->table = &self->tables->sites;
    sites->locked = false;
    sites->tables = self;
    Py_INCREF(self);
out:
    return (PyObject *) sites;
}

static PyObject *
TableCollection_get_mutations(TableCollection *self, void *closure)
{
    MutationTable *mutations = NULL;

    if (TableCollection_check_state(self) != 0) {
        goto out;
    }
    mutations = PyObject_New(MutationTable, &MutationTableType);
    if (mutations == NULL) {
        goto out;
    }
    mutations->table = &self->tables->mutations;
    mutations->locked = false;
    mutations->tables = self;
    Py_INCREF(self);
out:
    return (PyObject *) mutations;
}

static PyObject *
TableCollection_get_populations(TableCollection *self, void *closure)
{
    PopulationTable *populations = NULL;

    if (TableCollection_check_state(self) != 0) {
        goto out;
    }
    populations = PyObject_New(PopulationTable, &PopulationTableType);
    if (populations == NULL) {
        goto out;
    }
    populations->table = &self->tables->populations;
    populations->locked = false;
    populations->tables = self;
    Py_INCREF(self);
out:
    return (PyObject *) populations;
}

static PyObject *
TableCollection_get_provenances(TableCollection *self, void *closure)
{
    ProvenanceTable *provenances = NULL;

    if (TableCollection_check_state(self) != 0) {
        goto out;
    }
    provenances = PyObject_New(ProvenanceTable, &ProvenanceTableType);
    if (provenances == NULL) {
        goto out;
    }
    provenances->table = &self->tables->provenances;
    provenances->locked = false;
    provenances->tables = self;
    Py_INCREF(self);
out:
    return (PyObject *) provenances;
}

static PyObject *
TableCollection_get_sequence_length(TableCollection *self, void *closure)
{
    PyObject *ret = NULL;

    if (TableCollection_check_state(self) != 0) {
        goto out;
    }
    ret = Py_BuildValue("f", self->tables->sequence_length);
out:
    return ret;
}

static int
TableCollection_set_sequence_length(
    TableCollection *self, PyObject *value, void *closure)
{
    int ret = -1;

    if (TableCollection_check_state(self) != 0) {
        goto out;
    }
    if (value == NULL) {
        PyErr_SetString(PyExc_TypeError, "Cannot delete the sequence_length attribute");
        goto out;
    }
    if (!PyNumber_Check(value)) {
        PyErr_SetString(PyExc_TypeError, "sequence_length must be a number");
        goto out;
    }
    self->tables->sequence_length = PyFloat_AsDouble(value);
    ret = 0;
out:
    return ret;
}

static PyObject *
TableCollection_get_file_uuid(TableCollection *self, void *closure)
{
    PyObject *ret = NULL;

    if (TableCollection_check_state(self) != 0) {
        goto out;
    }
    ret = Py_BuildValue("s", self->tables->file_uuid);
out:
    return ret;
}

static PyObject *
TableCollection_get_metadata(TableCollection *self, void *closure)
{
    PyObject *ret = NULL;

    if (TableCollection_check_state(self) != 0) {
        goto out;
    }
    ret = PyBytes_FromStringAndSize(
        self->tables->metadata, self->tables->metadata_length);
out:
    return ret;
}

static int
TableCollection_set_metadata(TableCollection *self, PyObject *arg, void *closure)
{
    int ret = -1;
    int err;
    char *metadata;
    Py_ssize_t metadata_length;

    if (TableCollection_check_state(self) != 0) {
        goto out;
    }
    if (arg == NULL) {
        PyErr_Format(PyExc_AttributeError,
            "Cannot del metadata, set to empty string (b\"\") to clear.");
        goto out;
    }
    err = PyBytes_AsStringAndSize(arg, &metadata, &metadata_length);
    if (err != 0) {
        goto out;
    }
    err = tsk_table_collection_set_metadata(self->tables, metadata, metadata_length);
    if (err != 0) {
        handle_library_error(err);
        goto out;
    }
    ret = 0;
out:
    return ret;
}

static PyObject *
TableCollection_get_metadata_schema(TableCollection *self, void *closure)
{
    PyObject *ret = NULL;

    if (TableCollection_check_state(self) != 0) {
        goto out;
    }
    ret = make_Py_Unicode_FromStringAndLength(
        self->tables->metadata_schema, self->tables->metadata_schema_length);
out:
    return ret;
}

static int
TableCollection_set_metadata_schema(TableCollection *self, PyObject *arg, void *closure)
{
    int ret = -1;
    int err;
    const char *metadata_schema;
    Py_ssize_t metadata_schema_length;

    if (TableCollection_check_state(self) != 0) {
        goto out;
    }
    metadata_schema = parse_metadata_schema_arg(arg, &metadata_schema_length);
    if (metadata_schema == NULL) {
        goto out;
    }
    err = tsk_table_collection_set_metadata_schema(
        self->tables, metadata_schema, metadata_schema_length);
    if (err != 0) {
        handle_library_error(err);
        goto out;
    }
    ret = 0;
out:
    return ret;
}

static PyObject *
TableCollection_simplify(TableCollection *self, PyObject *args, PyObject *kwds)
{
    int err;
    PyObject *ret = NULL;
    PyObject *samples = NULL;
    PyArrayObject *samples_array = NULL;
    PyArrayObject *node_map_array = NULL;
    npy_intp *shape, dims;
    size_t num_samples;
    tsk_flags_t options = 0;
    int filter_sites = true;
    int filter_individuals = false;
    int filter_populations = false;
    int keep_unary = false;
    int keep_input_roots = false;
    int reduce_to_site_topology = false;
    static char *kwlist[]
        = { "samples", "filter_sites", "filter_populations", "filter_individuals",
              "reduce_to_site_topology", "keep_unary", "keep_input_roots", NULL };

    if (TableCollection_check_state(self) != 0) {
        goto out;
    }
    if (!PyArg_ParseTupleAndKeywords(args, kwds, "O|iiiiii", kwlist, &samples,
            &filter_sites, &filter_populations, &filter_individuals,
            &reduce_to_site_topology, &keep_unary, &keep_input_roots)) {
        goto out;
    }
    samples_array = (PyArrayObject *) PyArray_FROMANY(
        samples, NPY_INT32, 1, 1, NPY_ARRAY_IN_ARRAY);
    if (samples_array == NULL) {
        goto out;
    }
    shape = PyArray_DIMS(samples_array);
    num_samples = shape[0];
    if (filter_sites) {
        options |= TSK_FILTER_SITES;
    }
    if (filter_individuals) {
        options |= TSK_FILTER_INDIVIDUALS;
    }
    if (filter_populations) {
        options |= TSK_FILTER_POPULATIONS;
    }
    if (reduce_to_site_topology) {
        options |= TSK_REDUCE_TO_SITE_TOPOLOGY;
    }
    if (keep_unary) {
        options |= TSK_KEEP_UNARY;
    }
    if (keep_input_roots) {
        options |= TSK_KEEP_INPUT_ROOTS;
    }

    /* Allocate a new array to hold the node map. */
    dims = self->tables->nodes.num_rows;
    node_map_array = (PyArrayObject *) PyArray_SimpleNew(1, &dims, NPY_INT32);
    if (node_map_array == NULL) {
        goto out;
    }
    err = tsk_table_collection_simplify(self->tables, PyArray_DATA(samples_array),
        num_samples, options, PyArray_DATA(node_map_array));
    if (err != 0) {
        handle_library_error(err);
        goto out;
    }
    ret = (PyObject *) node_map_array;
    node_map_array = NULL;
out:
    Py_XDECREF(samples_array);
    Py_XDECREF(node_map_array);
    return ret;
}

static PyObject *
TableCollection_link_ancestors(TableCollection *self, PyObject *args, PyObject *kwds)
{
    int err;
    PyObject *ret = NULL;
    PyObject *samples = NULL;
    PyObject *ancestors = NULL;
    PyArrayObject *samples_array = NULL;
    PyArrayObject *ancestors_array = NULL;
    npy_intp *shape;
    size_t num_samples, num_ancestors;
    static char *kwlist[] = { "samples", "ancestors", NULL };
    EdgeTable *result = NULL;
    PyObject *result_args = NULL;

    if (TableCollection_check_state(self) != 0) {
        goto out;
    }
    if (!PyArg_ParseTupleAndKeywords(args, kwds, "OO", kwlist, &samples, &ancestors)) {
        goto out;
    }

    samples_array = (PyArrayObject *) PyArray_FROMANY(
        samples, NPY_INT32, 1, 1, NPY_ARRAY_IN_ARRAY);
    if (samples_array == NULL) {
        goto out;
    }
    shape = PyArray_DIMS(samples_array);
    num_samples = shape[0];

    ancestors_array = (PyArrayObject *) PyArray_FROMANY(
        ancestors, NPY_INT32, 1, 1, NPY_ARRAY_IN_ARRAY);
    if (ancestors_array == NULL) {
        goto out;
    }
    shape = PyArray_DIMS(ancestors_array);
    num_ancestors = shape[0];

    result_args = PyTuple_New(0);
    if (result_args == NULL) {
        goto out;
    }
    result = (EdgeTable *) PyObject_CallObject((PyObject *) &EdgeTableType, result_args);
    if (result == NULL) {
        goto out;
    }
    err = tsk_table_collection_link_ancestors(self->tables, PyArray_DATA(samples_array),
        num_samples, PyArray_DATA(ancestors_array), num_ancestors, 0, result->table);
    if (err != 0) {
        handle_library_error(err);
        goto out;
    }
    ret = (PyObject *) result;
    result = NULL;
out:
    Py_XDECREF(samples_array);
    Py_XDECREF(ancestors_array);
    Py_XDECREF(result);
    Py_XDECREF(result_args);
    return ret;
}

static PyObject *
TableCollection_subset(TableCollection *self, PyObject *args)
{
    int err;
    PyObject *ret = NULL;
    PyObject *nodes = NULL;
    PyArrayObject *nodes_array = NULL;
    npy_intp *shape;
    size_t num_nodes;

    if (TableCollection_check_state(self) != 0) {
        goto out;
    }
    if (!PyArg_ParseTuple(args, "O", &nodes)) {
        goto out;
    }
    nodes_array
        = (PyArrayObject *) PyArray_FROMANY(nodes, NPY_INT32, 1, 1, NPY_ARRAY_IN_ARRAY);
    if (nodes_array == NULL) {
        goto out;
    }
    shape = PyArray_DIMS(nodes_array);
    num_nodes = shape[0];

    err = tsk_table_collection_subset(
        self->tables, PyArray_DATA(nodes_array), num_nodes);
    if (err != 0) {
        handle_library_error(err);
        goto out;
    }
    ret = Py_BuildValue("");
out:
    Py_XDECREF(nodes_array);
    return ret;
}

/* Forward declaration */
static PyTypeObject TableCollectionType;

static PyObject *
TableCollection_union(TableCollection *self, PyObject *args, PyObject *kwds)
{
    int err;
    TableCollection *other = NULL;
    PyObject *ret = NULL;
    PyObject *other_node_mapping = NULL;
    PyArrayObject *nmap_array = NULL;
    npy_intp *shape;
    tsk_flags_t options = 0;
    int check_shared = true;
    int add_populations = true;
    static char *kwlist[] = { "other", "other_node_mapping", "check_shared_equality",
        "add_populations", NULL };

    if (TableCollection_check_state(self) != 0) {
        goto out;
    }
    if (!PyArg_ParseTupleAndKeywords(args, kwds, "O!O|ii", kwlist, &TableCollectionType,
            &other, &other_node_mapping, &check_shared, &add_populations)) {
        goto out;
    }
    nmap_array = (PyArrayObject *) PyArray_FROMANY(
        other_node_mapping, NPY_INT32, 1, 1, NPY_ARRAY_IN_ARRAY);
    if (nmap_array == NULL) {
        goto out;
    }
    shape = PyArray_DIMS(nmap_array);
    if (other->tables->nodes.num_rows != (tsk_size_t) shape[0]) {
        PyErr_SetString(PyExc_ValueError,
            "The length of the node mapping array should be equal to the"
            " number of nodes in the other tree sequence.");
        goto out;
    }
    if (!check_shared) {
        options |= TSK_UNION_NO_CHECK_SHARED;
    }
    if (!add_populations) {
        options |= TSK_UNION_NO_ADD_POP;
    }
    err = tsk_table_collection_union(
        self->tables, other->tables, PyArray_DATA(nmap_array), options);
    if (err != 0) {
        handle_library_error(err);
        goto out;
    }
    ret = Py_BuildValue("");
out:
    Py_XDECREF(nmap_array);
    return ret;
}

static PyObject *
convert_ibd_segments(tsk_ibd_finder_t *ibd_finder, tsk_id_t *pairs, tsk_size_t num_pairs)
{
    PyObject *ret = NULL;
    PyObject *key = NULL;
    PyObject *value = NULL;
    PyArrayObject *left_array = NULL;
    PyArrayObject *right_array = NULL;
    PyArrayObject *node_array = NULL;
    double *left, *right;
    int err;
    tsk_id_t *node;
    tsk_size_t j, seg_index;
    tsk_segment_t *u, *head;
    PyObject *pair_dict = PyDict_New();
    npy_intp num_segments;

    if (pair_dict == NULL) {
        goto out;
    }

    for (j = 0; j < num_pairs; j++) {
        err = tsk_ibd_finder_get_ibd_segments(ibd_finder, j, &head);
        if (err == -1) {
            head = NULL;
        } else if (err != 0) {
            handle_library_error(err);
            goto out;
        }
        num_segments = 0;
        for (u = head; u != NULL; u = u->next) {
            num_segments++;
        }
        /* For each pair we return an array of left, right, node values */
        left_array = (PyArrayObject *) PyArray_SimpleNew(1, &num_segments, NPY_FLOAT64);
        right_array = (PyArrayObject *) PyArray_SimpleNew(1, &num_segments, NPY_FLOAT64);
        node_array = (PyArrayObject *) PyArray_SimpleNew(1, &num_segments, NPY_INT32);
        if (left_array == NULL || right_array == NULL || node_array == NULL) {
            goto out;
        }
        left = (double *) PyArray_DATA(left_array);
        right = (double *) PyArray_DATA(right_array);
        node = (tsk_id_t *) PyArray_DATA(node_array);
        seg_index = 0;
        for (u = head; u != NULL; u = u->next) {
            left[seg_index] = u->left;
            right[seg_index] = u->right;
            node[seg_index] = u->node;
            seg_index++;
        }
        key = Py_BuildValue("(ii)", pairs[2 * j], pairs[2 * j + 1]);
        value = Py_BuildValue("{s:O,s:O,s:O}", "left", left_array, "right", right_array,
            "node", node_array);
        if (key == NULL || value == NULL) {
            goto out;
        }
        if (PyDict_SetItem(pair_dict, key, value) != 0) {
            goto out;
        }
        Py_DECREF(key);
        Py_DECREF(value);
        Py_DECREF(left_array);
        Py_DECREF(right_array);
        Py_DECREF(node_array);
        key = NULL;
        value = NULL;
        left_array = NULL;
        right_array = NULL;
        node_array = NULL;
    }
    ret = pair_dict;
    pair_dict = NULL;
out:
    Py_XDECREF(key);
    Py_XDECREF(value);
    Py_XDECREF(left_array);
    Py_XDECREF(right_array);
    Py_XDECREF(node_array);
    Py_XDECREF(pair_dict);
    return ret;
}

static PyObject *
TableCollection_find_ibd(TableCollection *self, PyObject *args, PyObject *kwds)
{
    int err;
    PyObject *ret = NULL;
    tsk_ibd_finder_t ibd_finder;
    PyObject *samples;
    PyArrayObject *samples_array = NULL;
    double min_length = 0;
    double max_time = DBL_MAX;
    npy_intp *shape;
    static char *kwlist[] = { "samples", "min_length", "max_time", NULL };

    memset(&ibd_finder, 0, sizeof(ibd_finder));
    if (TableCollection_check_state(self) != 0) {
        goto out;
    }
    if (!PyArg_ParseTupleAndKeywords(
            args, kwds, "O|dd", kwlist, &samples, &min_length, &max_time)) {
        goto out;
    }
    samples_array = (PyArrayObject *) PyArray_FROMANY(
        samples, NPY_INT32, 2, 2, NPY_ARRAY_IN_ARRAY);
    if (samples_array == NULL) {
        goto out;
    }
    shape = PyArray_DIMS(samples_array);
    if (shape[1] != 2) {
        PyErr_SetString(PyExc_ValueError, "sample pairs must have shape (n, 2)");
        goto out;
    }
    err = tsk_ibd_finder_init(
        &ibd_finder, self->tables, PyArray_DATA(samples_array), (tsk_size_t) shape[0]);
    if (err != 0) {
        handle_library_error(err);
        goto out;
    }
    err = tsk_ibd_finder_set_min_length(&ibd_finder, min_length);
    if (err != 0) {
        handle_library_error(err);
        goto out;
    }
    err = tsk_ibd_finder_set_max_time(&ibd_finder, max_time);
    if (err != 0) {
        handle_library_error(err);
        goto out;
    }
    err = tsk_ibd_finder_run(&ibd_finder);
    if (err != 0) {
        handle_library_error(err);
        goto out;
    }
    ret = convert_ibd_segments(
        &ibd_finder, PyArray_DATA(samples_array), (tsk_size_t) shape[0]);
out:
    Py_XDECREF(samples_array);
    tsk_ibd_finder_free(&ibd_finder);
    return ret;
}

static PyObject *
TableCollection_sort(TableCollection *self, PyObject *args, PyObject *kwds)
{
    int err;
    PyObject *ret = NULL;
    Py_ssize_t edge_start = 0;
    tsk_bookmark_t start;
    static char *kwlist[] = { "edge_start", NULL };

    if (TableCollection_check_state(self) != 0) {
        goto out;
    }
    if (!PyArg_ParseTupleAndKeywords(args, kwds, "|n", kwlist, &edge_start)) {
        goto out;
    }
    memset(&start, 0, sizeof(start));
    start.edges = edge_start;
    err = tsk_table_collection_sort(self->tables, &start, 0);
    if (err != 0) {
        handle_library_error(err);
        goto out;
    }
    ret = Py_BuildValue("");
out:
    return ret;
}

static PyObject *
TableCollection_compute_mutation_parents(TableCollection *self)
{
    int err;
    PyObject *ret = NULL;

    if (TableCollection_check_state(self) != 0) {
        goto out;
    }
    err = tsk_table_collection_compute_mutation_parents(self->tables, 0);
    if (err != 0) {
        handle_library_error(err);
        goto out;
    }
    ret = Py_BuildValue("");
out:
    return ret;
}

static PyObject *
TableCollection_compute_mutation_times(TableCollection *self)
{
    int err;
    PyObject *ret = NULL;

    if (TableCollection_check_state(self) != 0) {
        goto out;
    }
    err = tsk_table_collection_compute_mutation_times(self->tables, NULL, 0);
    if (err != 0) {
        handle_library_error(err);
        goto out;
    }
    ret = Py_BuildValue("");
out:
    return ret;
}

static PyObject *
TableCollection_deduplicate_sites(TableCollection *self)
{
    int err;
    PyObject *ret = NULL;

    if (TableCollection_check_state(self) != 0) {
        goto out;
    }
    err = tsk_table_collection_deduplicate_sites(self->tables, 0);
    if (err != 0) {
        handle_library_error(err);
        goto out;
    }
    ret = Py_BuildValue("");
out:
    return ret;
}

static PyObject *
TableCollection_build_index(TableCollection *self)
{
    int err;
    PyObject *ret = NULL;

    if (TableCollection_check_state(self) != 0) {
        goto out;
    }
    err = tsk_table_collection_build_index(self->tables, 0);
    if (err != 0) {
        handle_library_error(err);
        goto out;
    }
    ret = Py_BuildValue("");
out:
    return ret;
}

static PyObject *
TableCollection_drop_index(TableCollection *self)
{
    int err;
    PyObject *ret = NULL;

    if (TableCollection_check_state(self) != 0) {
        goto out;
    }
    err = tsk_table_collection_drop_index(self->tables, 0);
    if (err != 0) {
        handle_library_error(err);
        goto out;
    }
    ret = Py_BuildValue("");
out:
    return ret;
}

static PyObject *
TableCollection_get_indexes(TableCollection *self, void *closure)
{
    PyObject *ret = NULL;
    PyObject *indexes_dict = NULL;
    PyObject *insertion = NULL;
    PyObject *removal = NULL;

    if (TableCollection_check_state(self) != 0) {
        goto out;
    }

    indexes_dict = PyDict_New();
    if (indexes_dict == NULL) {
        goto out;
    }

    if (tsk_table_collection_has_index(self->tables, 0)) {
        insertion = table_get_column_array(self->tables->indexes.num_edges,
            self->tables->indexes.edge_insertion_order, NPY_INT32, sizeof(tsk_id_t));
        if (insertion == NULL) {
            goto out;
        }
        removal = table_get_column_array(self->tables->indexes.num_edges,
            self->tables->indexes.edge_removal_order, NPY_INT32, sizeof(tsk_id_t));
        if (removal == NULL) {
            goto out;
        }

        if (PyDict_SetItemString(indexes_dict, "edge_insertion_order", insertion) != 0) {
            goto out;
        }
        if (PyDict_SetItemString(indexes_dict, "edge_removal_order", removal) != 0) {
            goto out;
        }
    }

    ret = indexes_dict;
    indexes_dict = NULL;
out:
    Py_XDECREF(indexes_dict);
    Py_XDECREF(insertion);
    Py_XDECREF(removal);
    return ret;
}

static int
TableCollection_set_indexes(TableCollection *self, PyObject *arg, void *closure)
{
    int err;
    int ret = -1;

    if (TableCollection_check_state(self) != 0) {
        goto out;
    }

    err = parse_indexes_dict(self->tables, arg);
    if (err != 0) {
        goto out;
    }
    ret = 0;
out:
    return ret;
}

static PyObject *
TableCollection_has_index(TableCollection *self)
{
    PyObject *ret = NULL;

    if (TableCollection_check_state(self) != 0) {
        goto out;
    }
    bool has_index = tsk_table_collection_has_index(self->tables, 0);
    ret = Py_BuildValue("i", (int) has_index);
out:
    return ret;
}

static PyObject *
TableCollection_equals(TableCollection *self, PyObject *args, PyObject *kwds)
{
    PyObject *ret = NULL;
    TableCollection *other = NULL;
    tsk_flags_t options = 0;
    int ignore_metadata = false;
    int ignore_ts_metadata = false;
    int ignore_provenance = false;
    int ignore_timestamps = true;
    static char *kwlist[] = { "other", "ignore_metadata", "ignore_ts_metadata",
        "ignore_provenance", "ignore_timestamps", NULL };

    if (TableCollection_check_state(self)) {
        goto out;
    }
    if (!PyArg_ParseTupleAndKeywords(args, kwds, "O!|iiii", kwlist, &TableCollectionType,
            &other, &ignore_metadata, &ignore_ts_metadata, &ignore_provenance,
            &ignore_timestamps)) {
        goto out;
    }
    if (ignore_metadata) {
        options |= TSK_CMP_IGNORE_METADATA;
    }
    if (ignore_ts_metadata) {
        options |= TSK_CMP_IGNORE_TS_METADATA;
    }
    if (ignore_provenance) {
        options |= TSK_CMP_IGNORE_PROVENANCE;
    }
    if (ignore_timestamps) {
        options |= TSK_CMP_IGNORE_TIMESTAMPS;
    }
    if (TableCollection_check_state(other) != 0) {
        goto out;
    }
    ret = Py_BuildValue(
        "i", tsk_table_collection_equals(self->tables, other->tables, options));
out:
    return ret;
}

static PyObject *
TableCollection_clear(TableCollection *self, PyObject *args, PyObject *kwds)
{
    int err;
    PyObject *ret = NULL;
    tsk_flags_t options = 0;
    int clear_provenance = false;
    int clear_metadata_schemas = false;
    int clear_ts_metadata = false;
    static char *kwlist[] = { "clear_provenance", "clear_metadata_schemas",
        "clear_ts_metadata_and_schema", NULL };

    if (TableCollection_check_state(self)) {
        goto out;
    }
    if (!PyArg_ParseTupleAndKeywords(args, kwds, "|iii", kwlist, &clear_provenance,
            &clear_metadata_schemas, &clear_ts_metadata)) {
        goto out;
    }
    if (clear_provenance) {
        options |= TSK_CLEAR_PROVENANCE;
    }
    if (clear_metadata_schemas) {
        options |= TSK_CLEAR_METADATA_SCHEMAS;
    }
    if (clear_ts_metadata) {
        options |= TSK_CLEAR_TS_METADATA_AND_SCHEMA;
    }

    err = tsk_table_collection_clear(self->tables, options);
    if (err != 0) {
        handle_library_error(err);
        goto out;
    }
    ret = Py_BuildValue("");
out:
    return ret;
}

static PyObject *
TableCollection_dump(TableCollection *self, PyObject *args, PyObject *kwds)
{
    int err;
    FILE *file = NULL;
    PyObject *py_file = NULL;
    PyObject *ret = NULL;
    static char *kwlist[] = { "file", NULL };

    if (TableCollection_check_state(self) != 0) {
        goto out;
    }
    if (!PyArg_ParseTupleAndKeywords(args, kwds, "O", kwlist, &py_file)) {
        goto out;
    }

    file = make_file(py_file, "wb");
    if (file == NULL) {
        goto out;
    }

    err = tsk_table_collection_dumpf(self->tables, file, 0);
    if (err != 0) {
        handle_library_error(err);
        goto out;
    }
    ret = Py_BuildValue("");
out:
    if (file != NULL) {
        (void) fclose(file);
    }
    return ret;
}

static PyObject *
TableCollection_load(TableCollection *self, PyObject *args, PyObject *kwds)
{
    int err;
    PyObject *ret = NULL;
    PyObject *py_file;
    FILE *file = NULL;
    static char *kwlist[] = { "file", NULL };

    if (!PyArg_ParseTupleAndKeywords(args, kwds, "O", kwlist, &py_file)) {
        goto out;
    }
    file = make_file(py_file, "rb");
    if (file == NULL) {
        goto out;
    }
    /* Set unbuffered mode to ensure no more bytes are read than requested.
     * Buffered reads could read beyond the end of the current store in a
     * multi-store file or stream. This data would be discarded when we
     * fclose() the file below, such that attempts to load the next store
     * will fail. */
    if (setvbuf(file, NULL, _IONBF, 0) != 0) {
        PyErr_SetFromErrno(PyExc_OSError);
        goto out;
    }
    err = TableCollection_alloc(self);
    if (err != 0) {
        goto out;
    }
    err = tsk_table_collection_loadf(self->tables, file, 0);
    if (err != 0) {
        handle_library_error(err);
        goto out;
    }
    ret = Py_BuildValue("");
out:
    if (file != NULL) {
        (void) fclose(file);
    }
    return ret;
}

static PyGetSetDef TableCollection_getsetters[] = {
    { .name = "individuals",
        .get = (getter) TableCollection_get_individuals,
        .doc = "The individual table." },
    { .name = "nodes",
        .get = (getter) TableCollection_get_nodes,
        .doc = "The node table." },
    { .name = "edges",
        .get = (getter) TableCollection_get_edges,
        .doc = "The edge table." },
    { .name = "migrations",
        .get = (getter) TableCollection_get_migrations,
        .doc = "The migration table." },
    { .name = "sites",
        .get = (getter) TableCollection_get_sites,
        .doc = "The site table." },
    { .name = "mutations",
        .get = (getter) TableCollection_get_mutations,
        .doc = "The mutation table." },
    { .name = "populations",
        .get = (getter) TableCollection_get_populations,
        .doc = "The population table." },
    { .name = "provenances",
        .get = (getter) TableCollection_get_provenances,
        .doc = "The provenance table." },
    { .name = "indexes",
        .get = (getter) TableCollection_get_indexes,
        .set = (setter) TableCollection_set_indexes,
        .doc = "The indexes." },
    { .name = "sequence_length",
        .get = (getter) TableCollection_get_sequence_length,
        .set = (setter) TableCollection_set_sequence_length,
        .doc = "The sequence length." },
    { .name = "file_uuid",
        .get = (getter) TableCollection_get_file_uuid,
        .doc = "The UUID of the corresponding file." },
    { .name = "metadata",
        .get = (getter) TableCollection_get_metadata,
        .set = (setter) TableCollection_set_metadata,
        .doc = "The metadata." },
    { .name = "metadata_schema",
        .get = (getter) TableCollection_get_metadata_schema,
        .set = (setter) TableCollection_set_metadata_schema,
        .doc = "The metadata schema." },
    { NULL } /* Sentinel */
};

static PyMethodDef TableCollection_methods[] = {
    { .ml_name = "simplify",
        .ml_meth = (PyCFunction) TableCollection_simplify,
        .ml_flags = METH_VARARGS | METH_KEYWORDS,
        .ml_doc = "Simplifies for a given sample subset." },
    { .ml_name = "link_ancestors",
        .ml_meth = (PyCFunction) TableCollection_link_ancestors,
        .ml_flags = METH_VARARGS | METH_KEYWORDS,
        .ml_doc
        = "Returns an edge table linking samples to a set of specified ancestors." },
    { .ml_name = "subset",
        .ml_meth = (PyCFunction) TableCollection_subset,
        .ml_flags = METH_VARARGS,
        .ml_doc = "Subsets the table collection to a set of nodes." },
    { .ml_name = "union",
        .ml_meth = (PyCFunction) TableCollection_union,
        .ml_flags = METH_VARARGS | METH_KEYWORDS,
        .ml_doc
        = "Adds to this table collection the portions of another table collection "
          "that are not shared with this one." },
    { .ml_name = "find_ibd",
        .ml_meth = (PyCFunction) TableCollection_find_ibd,
        .ml_flags = METH_VARARGS | METH_KEYWORDS,
        .ml_doc = "Returns IBD segments for the specified sample pairs." },
    { .ml_name = "sort",
        .ml_meth = (PyCFunction) TableCollection_sort,
        .ml_flags = METH_VARARGS | METH_KEYWORDS,
        .ml_doc = "Sorts the tables to satisfy tree sequence requirements." },
    { .ml_name = "equals",
        .ml_meth = (PyCFunction) TableCollection_equals,
        .ml_flags = METH_VARARGS | METH_KEYWORDS,
        .ml_doc
        = "Returns True if the parameter table collection is equal to this one." },
    { .ml_name = "compute_mutation_parents",
        .ml_meth = (PyCFunction) TableCollection_compute_mutation_parents,
        .ml_flags = METH_NOARGS,
        .ml_doc = "Computes the mutation parents for the tables." },
    { .ml_name = "compute_mutation_times",
        .ml_meth = (PyCFunction) TableCollection_compute_mutation_times,
        .ml_flags = METH_NOARGS,
        .ml_doc = "Computes the mutation times for the tables." },
    { .ml_name = "deduplicate_sites",
        .ml_meth = (PyCFunction) TableCollection_deduplicate_sites,
        .ml_flags = METH_NOARGS,
        .ml_doc = "Removes sites with duplicate positions." },
    { .ml_name = "build_index",
        .ml_meth = (PyCFunction) TableCollection_build_index,
        .ml_flags = METH_NOARGS,
        .ml_doc = "Builds an index on the table collection." },
    { .ml_name = "drop_index",
        .ml_meth = (PyCFunction) TableCollection_drop_index,
        .ml_flags = METH_NOARGS,
        .ml_doc = "Drops indexes." },
    { .ml_name = "has_index",
        .ml_meth = (PyCFunction) TableCollection_has_index,
        .ml_flags = METH_NOARGS,
        .ml_doc = "Returns True if the TableCollection is indexed." },
    { .ml_name = "clear",
        .ml_meth = (PyCFunction) TableCollection_clear,
        .ml_flags = METH_VARARGS | METH_KEYWORDS,
        .ml_doc = "Clears table contents, and optionally provenances and metadata" },
    { .ml_name = "dump",
        .ml_meth = (PyCFunction) TableCollection_dump,
        .ml_flags = METH_VARARGS | METH_KEYWORDS,
        .ml_doc = "Writes the table collection out to the specified file." },
    { .ml_name = "load",
        .ml_meth = (PyCFunction) TableCollection_load,
        .ml_flags = METH_VARARGS | METH_KEYWORDS,
        .ml_doc = "Loads the table collection out to the specified file." },
    { NULL } /* Sentinel */
};

static PyTypeObject TableCollectionType = {
    // clang-format off
    PyVarObject_HEAD_INIT(NULL, 0)
    .tp_name = "_tskit.TableCollection",
    .tp_basicsize = sizeof(TableCollection),
    .tp_dealloc = (destructor) TableCollection_dealloc,
    .tp_flags = Py_TPFLAGS_DEFAULT | Py_TPFLAGS_BASETYPE,
    .tp_doc = "TableCollection objects",
    .tp_methods = TableCollection_methods,
    .tp_getset = TableCollection_getsetters,
    .tp_init = (initproc) TableCollection_init,
    .tp_new = PyType_GenericNew,
    // clang-format on
};

/*===================================================================
 * TreeSequence
 *===================================================================
 */

static int
TreeSequence_check_state(TreeSequence *self)
{
    int ret = 0;
    if (self->tree_sequence == NULL) {
        PyErr_SetString(PyExc_ValueError, "tree_sequence not initialised");
        ret = -1;
    }
    return ret;
}

static void
TreeSequence_dealloc(TreeSequence *self)
{
    if (self->tree_sequence != NULL) {
        tsk_treeseq_free(self->tree_sequence);
        PyMem_Free(self->tree_sequence);
        self->tree_sequence = NULL;
    }
    Py_TYPE(self)->tp_free((PyObject *) self);
}

static int
TreeSequence_alloc(TreeSequence *self)
{
    int ret = -1;

    if (self->tree_sequence != NULL) {
        tsk_treeseq_free(self->tree_sequence);
        PyMem_Free(self->tree_sequence);
    }
    self->tree_sequence = PyMem_Malloc(sizeof(tsk_treeseq_t));
    if (self->tree_sequence == NULL) {
        PyErr_NoMemory();
        goto out;
    }
    memset(self->tree_sequence, 0, sizeof(*self->tree_sequence));
    ret = 0;
out:
    return ret;
}

static int
TreeSequence_init(TreeSequence *self, PyObject *args, PyObject *kwds)
{
    self->tree_sequence = NULL;
    return 0;
}

static PyObject *
TreeSequence_dump(TreeSequence *self, PyObject *args, PyObject *kwds)
{
    int err;
    FILE *file = NULL;
    PyObject *py_file = NULL;
    PyObject *ret = NULL;
    static char *kwlist[] = { "file", NULL };

    if (TreeSequence_check_state(self) != 0) {
        goto out;
    }
    if (!PyArg_ParseTupleAndKeywords(args, kwds, "O", kwlist, &py_file)) {
        goto out;
    }

    file = make_file(py_file, "wb");
    if (file == NULL) {
        goto out;
    }

    err = tsk_treeseq_dumpf(self->tree_sequence, file, 0);
    if (err != 0) {
        handle_library_error(err);
        goto out;
    }
    ret = Py_BuildValue("");
out:
    if (file != NULL) {
        (void) fclose(file);
    }
    return ret;
}

static PyObject *
TreeSequence_load_tables(TreeSequence *self, PyObject *args, PyObject *kwds)
{
    int err;
    PyObject *ret = NULL;
    TableCollection *tables = NULL;
    static char *kwlist[] = { "tables", "build_indexes", NULL };
    int build_indexes = false;
    tsk_flags_t options = 0;

    if (!PyArg_ParseTupleAndKeywords(
            args, kwds, "O!|i", kwlist, &TableCollectionType, &tables, &build_indexes)) {
        goto out;
    }
    err = TreeSequence_alloc(self);
    if (err != 0) {
        goto out;
    }
    if (build_indexes) {
        options |= TSK_BUILD_INDEXES;
    }
    err = tsk_treeseq_init(self->tree_sequence, tables->tables, options);
    if (err != 0) {
        handle_library_error(err);
        goto out;
    }
    ret = Py_BuildValue("");
out:
    return ret;
}

static PyObject *
TreeSequence_dump_tables(TreeSequence *self, PyObject *args, PyObject *kwds)
{
    int err;
    PyObject *ret = NULL;
    TableCollection *tables = NULL;
    static char *kwlist[] = { "tables", NULL };

    if (TreeSequence_check_state(self) != 0) {
        goto out;
    }
    if (!PyArg_ParseTupleAndKeywords(
            args, kwds, "O!", kwlist, &TableCollectionType, &tables)) {
        goto out;
    }
    err = tsk_treeseq_copy_tables(self->tree_sequence, tables->tables, TSK_NO_INIT);
    if (err != 0) {
        handle_library_error(err);
        goto out;
    }
    ret = Py_BuildValue("");
out:
    return ret;
}

static PyObject *
TreeSequence_load(TreeSequence *self, PyObject *args, PyObject *kwds)
{
    int err;
    PyObject *ret = NULL;
    PyObject *py_file;
    FILE *file = NULL;
    static char *kwlist[] = { "file", NULL };

    if (!PyArg_ParseTupleAndKeywords(args, kwds, "O", kwlist, &py_file)) {
        goto out;
    }
    file = make_file(py_file, "rb");
    if (file == NULL) {
        goto out;
    }
    /* Set unbuffered mode to ensure no more bytes are read than requested.
     * Buffered reads could read beyond the end of the current store in a
     * multi-store file or stream. This data would be discarded when we
     * fclose() the file below, such that attempts to load the next store
     * will fail. */
    if (setvbuf(file, NULL, _IONBF, 0) != 0) {
        PyErr_SetFromErrno(PyExc_OSError);
        goto out;
    }
    err = TreeSequence_alloc(self);
    if (err != 0) {
        goto out;
    }
    err = tsk_treeseq_loadf(self->tree_sequence, file, 0);
    if (err != 0) {
        handle_library_error(err);
        goto out;
    }
    ret = Py_BuildValue("");
out:
    if (file != NULL) {
        (void) fclose(file);
    }
    return ret;
}

static PyObject *
TreeSequence_get_node(TreeSequence *self, PyObject *args)
{
    int err;
    PyObject *ret = NULL;
    Py_ssize_t record_index, num_records;
    tsk_node_t record;

    if (TreeSequence_check_state(self) != 0) {
        goto out;
    }
    if (!PyArg_ParseTuple(args, "n", &record_index)) {
        goto out;
    }
    num_records = (Py_ssize_t) tsk_treeseq_get_num_nodes(self->tree_sequence);
    if (record_index < 0 || record_index >= num_records) {
        PyErr_SetString(PyExc_IndexError, "record index out of bounds");
        goto out;
    }
    err = tsk_treeseq_get_node(self->tree_sequence, (size_t) record_index, &record);
    if (err != 0) {
        handle_library_error(err);
        goto out;
    }
    ret = make_node(&record);
out:
    return ret;
}

static PyObject *
TreeSequence_get_edge(TreeSequence *self, PyObject *args)
{
    int err;
    PyObject *ret = NULL;
    Py_ssize_t record_index, num_records;
    tsk_edge_t record;

    if (TreeSequence_check_state(self) != 0) {
        goto out;
    }
    if (!PyArg_ParseTuple(args, "n", &record_index)) {
        goto out;
    }
    num_records = (Py_ssize_t) tsk_treeseq_get_num_edges(self->tree_sequence);
    if (record_index < 0 || record_index >= num_records) {
        PyErr_SetString(PyExc_IndexError, "record index out of bounds");
        goto out;
    }
    err = tsk_treeseq_get_edge(self->tree_sequence, (size_t) record_index, &record);
    if (err != 0) {
        handle_library_error(err);
        goto out;
    }
    ret = make_edge(&record, false);
out:
    return ret;
}

static PyObject *
TreeSequence_get_migration(TreeSequence *self, PyObject *args)
{
    int err;
    PyObject *ret = NULL;
    Py_ssize_t record_index, num_records;
    tsk_migration_t record;

    if (TreeSequence_check_state(self) != 0) {
        goto out;
    }
    if (!PyArg_ParseTuple(args, "n", &record_index)) {
        goto out;
    }
    num_records = (Py_ssize_t) tsk_treeseq_get_num_migrations(self->tree_sequence);
    if (record_index < 0 || record_index >= num_records) {
        PyErr_SetString(PyExc_IndexError, "record index out of bounds");
        goto out;
    }
    err = tsk_treeseq_get_migration(self->tree_sequence, (size_t) record_index, &record);
    if (err != 0) {
        handle_library_error(err);
        goto out;
    }
    ret = make_migration(&record);
out:
    return ret;
}

static PyObject *
TreeSequence_get_site(TreeSequence *self, PyObject *args)
{
    int err;
    PyObject *ret = NULL;
    Py_ssize_t record_index, num_records;
    tsk_site_t record;

    if (TreeSequence_check_state(self) != 0) {
        goto out;
    }
    if (!PyArg_ParseTuple(args, "n", &record_index)) {
        goto out;
    }
    num_records = (Py_ssize_t) tsk_treeseq_get_num_sites(self->tree_sequence);
    if (record_index < 0 || record_index >= num_records) {
        PyErr_SetString(PyExc_IndexError, "record index out of bounds");
        goto out;
    }
    err = tsk_treeseq_get_site(self->tree_sequence, (tsk_id_t) record_index, &record);
    if (err != 0) {
        handle_library_error(err);
        goto out;
    }
    ret = make_site_object(&record);
out:
    return ret;
}

static PyObject *
TreeSequence_get_metadata(TreeSequence *self)
{
    PyObject *ret = NULL;

    if (TreeSequence_check_state(self) != 0) {
        goto out;
    }
    ret = PyBytes_FromStringAndSize(self->tree_sequence->tables->metadata,
        self->tree_sequence->tables->metadata_length);
out:
    return ret;
}

static PyObject *
TreeSequence_get_metadata_schema(TreeSequence *self)
{
    PyObject *ret = NULL;

    if (TreeSequence_check_state(self) != 0) {
        goto out;
    }
    ret = make_Py_Unicode_FromStringAndLength(
        self->tree_sequence->tables->metadata_schema,
        self->tree_sequence->tables->metadata_schema_length);
out:
    return ret;
}

static PyObject *
TreeSequence_get_table_metadata_schemas(TreeSequence *self)
{
    PyObject *ret = NULL;
    PyObject *value = NULL;
    PyObject *schema = NULL;
    size_t j;
    tsk_table_collection_t *tables;
    struct schema_pair {
        const char *schema;
        tsk_size_t length;
    };

    if (TreeSequence_check_state(self) != 0) {
        goto out;
    }
    tables = self->tree_sequence->tables;
    struct schema_pair schema_pairs[] = {
        { tables->nodes.metadata_schema, tables->nodes.metadata_schema_length },
        { tables->edges.metadata_schema, tables->edges.metadata_schema_length },
        { tables->sites.metadata_schema, tables->sites.metadata_schema_length },
        { tables->mutations.metadata_schema, tables->mutations.metadata_schema_length },
        { tables->migrations.metadata_schema,
            tables->migrations.metadata_schema_length },
        { tables->individuals.metadata_schema,
            tables->individuals.metadata_schema_length },
        { tables->populations.metadata_schema,
            tables->populations.metadata_schema_length },
    };
    value = PyStructSequence_New(&MetadataSchemas);
    if (value == NULL) {
        goto out;
    }
    for (j = 0; j < sizeof(schema_pairs) / sizeof(*schema_pairs); j++) {
        schema = make_Py_Unicode_FromStringAndLength(
            schema_pairs[j].schema, schema_pairs[j].length);
        if (schema == NULL) {
            goto out;
        }
        PyStructSequence_SetItem(value, j, schema);
    }
    ret = value;
    value = NULL;
out:
    Py_XDECREF(value);
    return ret;
}

static PyObject *
TreeSequence_get_mutation(TreeSequence *self, PyObject *args)
{
    int err;
    PyObject *ret = NULL;
    Py_ssize_t record_index, num_records;
    tsk_mutation_t record;

    if (TreeSequence_check_state(self) != 0) {
        goto out;
    }
    if (!PyArg_ParseTuple(args, "n", &record_index)) {
        goto out;
    }
    num_records = (Py_ssize_t) tsk_treeseq_get_num_mutations(self->tree_sequence);
    if (record_index < 0 || record_index >= num_records) {
        PyErr_SetString(PyExc_IndexError, "record index out of bounds");
        goto out;
    }
    err = tsk_treeseq_get_mutation(self->tree_sequence, (size_t) record_index, &record);
    if (err != 0) {
        handle_library_error(err);
        goto out;
    }
    ret = make_mutation(&record);
out:
    return ret;
}

static PyObject *
TreeSequence_get_individual(TreeSequence *self, PyObject *args)
{
    int err;
    PyObject *ret = NULL;
    Py_ssize_t record_index, num_records;
    tsk_individual_t record;

    if (TreeSequence_check_state(self) != 0) {
        goto out;
    }
    if (!PyArg_ParseTuple(args, "n", &record_index)) {
        goto out;
    }
    num_records = (Py_ssize_t) tsk_treeseq_get_num_individuals(self->tree_sequence);
    if (record_index < 0 || record_index >= num_records) {
        PyErr_SetString(PyExc_IndexError, "record index out of bounds");
        goto out;
    }
    err = tsk_treeseq_get_individual(
        self->tree_sequence, (size_t) record_index, &record);
    if (err != 0) {
        handle_library_error(err);
        goto out;
    }
    ret = make_individual_object(&record);
out:
    return ret;
}

static PyObject *
TreeSequence_get_population(TreeSequence *self, PyObject *args)
{
    int err;
    PyObject *ret = NULL;
    Py_ssize_t record_index, num_records;
    tsk_population_t record;

    if (TreeSequence_check_state(self) != 0) {
        goto out;
    }
    if (!PyArg_ParseTuple(args, "n", &record_index)) {
        goto out;
    }
    num_records = (Py_ssize_t) tsk_treeseq_get_num_populations(self->tree_sequence);
    if (record_index < 0 || record_index >= num_records) {
        PyErr_SetString(PyExc_IndexError, "record index out of bounds");
        goto out;
    }
    err = tsk_treeseq_get_population(
        self->tree_sequence, (size_t) record_index, &record);
    if (err != 0) {
        handle_library_error(err);
        goto out;
    }
    ret = make_population(&record);
out:
    return ret;
}

static PyObject *
TreeSequence_get_provenance(TreeSequence *self, PyObject *args)
{
    int err;
    PyObject *ret = NULL;
    Py_ssize_t record_index, num_records;
    tsk_provenance_t record;

    if (TreeSequence_check_state(self) != 0) {
        goto out;
    }
    if (!PyArg_ParseTuple(args, "n", &record_index)) {
        goto out;
    }
    num_records = (Py_ssize_t) tsk_treeseq_get_num_provenances(self->tree_sequence);
    if (record_index < 0 || record_index >= num_records) {
        PyErr_SetString(PyExc_IndexError, "record index out of bounds");
        goto out;
    }
    err = tsk_treeseq_get_provenance(
        self->tree_sequence, (size_t) record_index, &record);
    if (err != 0) {
        handle_library_error(err);
        goto out;
    }
    ret = make_provenance(&record);
out:
    return ret;
}

static PyObject *
TreeSequence_get_num_edges(TreeSequence *self, PyObject *args)
{
    PyObject *ret = NULL;
    size_t num_records;

    if (TreeSequence_check_state(self) != 0) {
        goto out;
    }
    num_records = tsk_treeseq_get_num_edges(self->tree_sequence);
    ret = Py_BuildValue("n", (Py_ssize_t) num_records);
out:
    return ret;
}

static PyObject *
TreeSequence_get_num_migrations(TreeSequence *self, PyObject *args)
{
    PyObject *ret = NULL;
    size_t num_records;

    if (TreeSequence_check_state(self) != 0) {
        goto out;
    }
    num_records = tsk_treeseq_get_num_migrations(self->tree_sequence);
    ret = Py_BuildValue("n", (Py_ssize_t) num_records);
out:
    return ret;
}

static PyObject *
TreeSequence_get_num_individuals(TreeSequence *self, PyObject *args)
{
    PyObject *ret = NULL;
    size_t num_records;

    if (TreeSequence_check_state(self) != 0) {
        goto out;
    }
    num_records = tsk_treeseq_get_num_individuals(self->tree_sequence);
    ret = Py_BuildValue("n", (Py_ssize_t) num_records);
out:
    return ret;
}

static PyObject *
TreeSequence_get_num_populations(TreeSequence *self, PyObject *args)
{
    PyObject *ret = NULL;
    size_t num_records;

    if (TreeSequence_check_state(self) != 0) {
        goto out;
    }
    num_records = tsk_treeseq_get_num_populations(self->tree_sequence);
    ret = Py_BuildValue("n", (Py_ssize_t) num_records);
out:
    return ret;
}

static PyObject *
TreeSequence_get_num_trees(TreeSequence *self, PyObject *args)
{
    PyObject *ret = NULL;
    size_t num_trees;

    if (TreeSequence_check_state(self) != 0) {
        goto out;
    }
    num_trees = tsk_treeseq_get_num_trees(self->tree_sequence);
    ret = Py_BuildValue("n", (Py_ssize_t) num_trees);
out:
    return ret;
}

static PyObject *
TreeSequence_get_sequence_length(TreeSequence *self)
{
    PyObject *ret = NULL;

    if (TreeSequence_check_state(self) != 0) {
        goto out;
    }
    ret = Py_BuildValue("d", tsk_treeseq_get_sequence_length(self->tree_sequence));
out:
    return ret;
}

static PyObject *
TreeSequence_get_breakpoints(TreeSequence *self)
{
    PyObject *ret = NULL;
    const double *breakpoints;
    PyArrayObject *array = NULL;
    npy_intp dims;

    if (TreeSequence_check_state(self) != 0) {
        goto out;
    }
    breakpoints = tsk_treeseq_get_breakpoints(self->tree_sequence);
    dims = tsk_treeseq_get_num_trees(self->tree_sequence) + 1;
    array = (PyArrayObject *) PyArray_SimpleNew(1, &dims, NPY_FLOAT64);
    if (array == NULL) {
        goto out;
    }
    memcpy(PyArray_DATA(array), breakpoints, dims * sizeof(*breakpoints));
    ret = (PyObject *) array;
    array = NULL;
out:
    Py_XDECREF(array);
    return ret;
}

static PyObject *
TreeSequence_get_file_uuid(TreeSequence *self)
{
    PyObject *ret = NULL;

    if (TreeSequence_check_state(self) != 0) {
        goto out;
    }
    ret = Py_BuildValue("s", tsk_treeseq_get_file_uuid(self->tree_sequence));
out:
    return ret;
}

static PyObject *
TreeSequence_get_num_samples(TreeSequence *self)
{
    PyObject *ret = NULL;
    size_t num_samples;

    if (TreeSequence_check_state(self) != 0) {
        goto out;
    }
    num_samples = tsk_treeseq_get_num_samples(self->tree_sequence);
    ret = Py_BuildValue("n", (Py_ssize_t) num_samples);
out:
    return ret;
}

static PyObject *
TreeSequence_get_num_nodes(TreeSequence *self)
{
    PyObject *ret = NULL;
    size_t num_nodes;

    if (TreeSequence_check_state(self) != 0) {
        goto out;
    }
    num_nodes = tsk_treeseq_get_num_nodes(self->tree_sequence);
    ret = Py_BuildValue("n", (Py_ssize_t) num_nodes);
out:
    return ret;
}

static PyObject *
TreeSequence_get_samples(TreeSequence *self)
{
    PyObject *ret = NULL;
    const tsk_id_t *samples;
    PyArrayObject *samples_array = NULL;
    npy_intp dim;

    if (TreeSequence_check_state(self) != 0) {
        goto out;
    }
    dim = tsk_treeseq_get_num_samples(self->tree_sequence);
    samples = tsk_treeseq_get_samples(self->tree_sequence);

    /* TODO it would be nice to return a read-only array that points to the
     * tree sequence's memory and to INCREF ts to ensure the pointer stays
     * alive. The details are tricky though. */
    samples_array = (PyArrayObject *) PyArray_SimpleNew(1, &dim, NPY_INT32);
    if (samples_array == NULL) {
        goto out;
    }
    memcpy(PyArray_DATA(samples_array), samples, dim * sizeof(*samples));
    ret = (PyObject *) samples_array;
    samples_array = NULL;
out:
    Py_XDECREF(samples_array);
    return ret;
}

static PyObject *
TreeSequence_genealogical_nearest_neighbours(
    TreeSequence *self, PyObject *args, PyObject *kwds)
{
    PyObject *ret = NULL;
    static char *kwlist[] = { "focal", "reference_sets", NULL };
    const tsk_id_t **reference_sets = NULL;
    size_t *reference_set_size = NULL;
    PyObject *focal = NULL;
    PyObject *reference_sets_list = NULL;
    PyArrayObject *focal_array = NULL;
    PyArrayObject **reference_set_arrays = NULL;
    PyArrayObject *ret_array = NULL;
    npy_intp *shape, dims[2];
    size_t num_focal = 0;
    size_t num_reference_sets = 0;
    size_t j;
    int err;

    if (TreeSequence_check_state(self) != 0) {
        goto out;
    }
    if (!PyArg_ParseTupleAndKeywords(
            args, kwds, "OO!", kwlist, &focal, &PyList_Type, &reference_sets_list)) {
        goto out;
    }

    /* We're releasing the GIL here so we need to make sure that the memory we
     * pass to the low-level code doesn't change while it's in use. This is
     * why we take copies of the input arrays. */
    focal_array = (PyArrayObject *) PyArray_FROMANY(
        focal, NPY_INT32, 1, 1, NPY_ARRAY_IN_ARRAY | NPY_ARRAY_ENSURECOPY);
    if (focal_array == NULL) {
        goto out;
    }
    shape = PyArray_DIMS(focal_array);
    num_focal = shape[0];
    num_reference_sets = PyList_Size(reference_sets_list);
    if (num_reference_sets == 0) {
        PyErr_SetString(PyExc_ValueError, "Must have at least one sample set");
        goto out;
    }
    reference_set_size = PyMem_Malloc(num_reference_sets * sizeof(*reference_set_size));
    reference_sets = PyMem_Malloc(num_reference_sets * sizeof(*reference_sets));
    reference_set_arrays
        = PyMem_Malloc(num_reference_sets * sizeof(*reference_set_arrays));
    if (reference_sets == NULL || reference_set_size == NULL
        || reference_set_arrays == NULL) {
        goto out;
    }
    memset(reference_set_arrays, 0, num_reference_sets * sizeof(*reference_set_arrays));
    for (j = 0; j < num_reference_sets; j++) {
        reference_set_arrays[j]
            = (PyArrayObject *) PyArray_FROMANY(PyList_GetItem(reference_sets_list, j),
                NPY_INT32, 1, 1, NPY_ARRAY_IN_ARRAY | NPY_ARRAY_ENSURECOPY);
        if (reference_set_arrays[j] == NULL) {
            goto out;
        }
        reference_sets[j] = PyArray_DATA(reference_set_arrays[j]);
        shape = PyArray_DIMS(reference_set_arrays[j]);
        reference_set_size[j] = shape[0];
    }

    /* Allocate the return array */
    dims[0] = num_focal;
    dims[1] = num_reference_sets;
    ret_array = (PyArrayObject *) PyArray_SimpleNew(2, dims, NPY_FLOAT64);
    if (ret_array == NULL) {
        goto out;
    }

    Py_BEGIN_ALLOW_THREADS err = tsk_treeseq_genealogical_nearest_neighbours(
        self->tree_sequence, PyArray_DATA(focal_array), num_focal, reference_sets,
        reference_set_size, num_reference_sets, 0, PyArray_DATA(ret_array));
    Py_END_ALLOW_THREADS if (err != 0)
    {
        handle_library_error(err);
        goto out;
    }

    ret = (PyObject *) ret_array;
    ret_array = NULL;
out:
    if (reference_sets != NULL) {
        PyMem_Free(reference_sets);
    }
    if (reference_set_size != NULL) {
        PyMem_Free(reference_set_size);
    }
    if (reference_set_arrays != NULL) {
        for (j = 0; j < num_reference_sets; j++) {
            Py_XDECREF(reference_set_arrays[j]);
        }
        PyMem_Free(reference_set_arrays);
    }
    Py_XDECREF(focal_array);
    Py_XDECREF(ret_array);
    return ret;
}

/* Forward Declaration */
static PyTypeObject TreeSequenceType;

static PyObject *
TreeSequence_get_kc_distance(TreeSequence *self, PyObject *args, PyObject *kwds)
{
    PyObject *ret = NULL;
    TreeSequence *other = NULL;
    static char *kwlist[] = { "other", "lambda_", NULL };
    double lambda = 0;
    double result = 0;
    int err;

    if (TreeSequence_check_state(self) != 0) {
        goto out;
    }
    if (!PyArg_ParseTupleAndKeywords(
            args, kwds, "O!d", kwlist, &TreeSequenceType, &other, &lambda)) {
        goto out;
    }
    err = tsk_treeseq_kc_distance(
        self->tree_sequence, other->tree_sequence, lambda, &result);
    if (err != 0) {
        handle_library_error(err);
        goto out;
    }
    ret = Py_BuildValue("d", result);
out:
    return ret;
}

static PyObject *
TreeSequence_mean_descendants(TreeSequence *self, PyObject *args, PyObject *kwds)
{
    PyObject *ret = NULL;
    static char *kwlist[] = { "reference_sets", NULL };
    const tsk_id_t **reference_sets = NULL;
    size_t *reference_set_size = NULL;
    PyObject *reference_sets_list = NULL;
    PyArrayObject **reference_set_arrays = NULL;
    PyArrayObject *ret_array = NULL;
    npy_intp *shape, dims[2];
    size_t num_reference_sets = 0;
    size_t j;
    int err;

    if (TreeSequence_check_state(self) != 0) {
        goto out;
    }
    if (!PyArg_ParseTupleAndKeywords(
            args, kwds, "O!", kwlist, &PyList_Type, &reference_sets_list)) {
        goto out;
    }

    num_reference_sets = PyList_Size(reference_sets_list);
    if (num_reference_sets == 0) {
        PyErr_SetString(PyExc_ValueError, "Must have at least one sample set");
        goto out;
    }
    reference_set_size = PyMem_Malloc(num_reference_sets * sizeof(*reference_set_size));
    reference_sets = PyMem_Malloc(num_reference_sets * sizeof(*reference_sets));
    reference_set_arrays
        = PyMem_Malloc(num_reference_sets * sizeof(*reference_set_arrays));
    if (reference_sets == NULL || reference_set_size == NULL
        || reference_set_arrays == NULL) {
        goto out;
    }
    memset(reference_set_arrays, 0, num_reference_sets * sizeof(*reference_set_arrays));
    for (j = 0; j < num_reference_sets; j++) {
        /* We're releasing the GIL here so we need to make sure that the memory we
         * pass to the low-level code doesn't change while it's in use. This is
         * why we take copies of the input arrays. */
        reference_set_arrays[j]
            = (PyArrayObject *) PyArray_FROMANY(PyList_GetItem(reference_sets_list, j),
                NPY_INT32, 1, 1, NPY_ARRAY_IN_ARRAY | NPY_ARRAY_ENSURECOPY);
        if (reference_set_arrays[j] == NULL) {
            goto out;
        }
        reference_sets[j] = PyArray_DATA(reference_set_arrays[j]);
        shape = PyArray_DIMS(reference_set_arrays[j]);
        reference_set_size[j] = shape[0];
    }

    /* Allocate the return array */
    dims[0] = tsk_treeseq_get_num_nodes(self->tree_sequence);
    dims[1] = num_reference_sets;
    ret_array = (PyArrayObject *) PyArray_SimpleNew(2, dims, NPY_FLOAT64);
    if (ret_array == NULL) {
        goto out;
    }

    Py_BEGIN_ALLOW_THREADS err
        = tsk_treeseq_mean_descendants(self->tree_sequence, reference_sets,
            reference_set_size, num_reference_sets, 0, PyArray_DATA(ret_array));
    Py_END_ALLOW_THREADS if (err != 0)
    {
        handle_library_error(err);
        goto out;
    }

    ret = (PyObject *) ret_array;
    ret_array = NULL;
out:
    if (reference_sets != NULL) {
        PyMem_Free(reference_sets);
    }
    if (reference_set_size != NULL) {
        PyMem_Free(reference_set_size);
    }
    if (reference_set_arrays != NULL) {
        for (j = 0; j < num_reference_sets; j++) {
            Py_XDECREF(reference_set_arrays[j]);
        }
        PyMem_Free(reference_set_arrays);
    }
    Py_XDECREF(ret_array);
    return ret;
}

/* Error value returned from summary_func callback if an error occured.
 * This is chosen so that it is not a valid tskit error code and so can
 * never be mistaken for a different error */
#define TSK_PYTHON_CALLBACK_ERROR (-100000)

/* Run the Python callable that takes X as parameter and must return a
 * 1D array of length M that we copy in to the Y array */
static int
general_stat_func(size_t K, const double *X, size_t M, double *Y, void *params)
{
    int ret = TSK_PYTHON_CALLBACK_ERROR;
    PyObject *callable = (PyObject *) params;
    PyObject *arglist = NULL;
    PyObject *result = NULL;
    PyArrayObject *X_array = NULL;
    PyArrayObject *Y_array = NULL;
    npy_intp X_dims = (npy_intp) K;
    npy_intp *Y_dims;

    X_array = (PyArrayObject *) PyArray_SimpleNew(1, &X_dims, NPY_FLOAT64);
    if (X_array == NULL) {
        goto out;
    }
    memcpy(PyArray_DATA(X_array), X, K * sizeof(*X));
    arglist = Py_BuildValue("(O)", X_array);
    if (arglist == NULL) {
        goto out;
    }
    result = PyObject_CallObject(callable, arglist);
    if (result == NULL) {
        goto out;
    }
    Y_array = (PyArrayObject *) PyArray_FromAny(
        result, PyArray_DescrFromType(NPY_FLOAT64), 1, 1, NPY_ARRAY_IN_ARRAY, NULL);
    if (Y_array == NULL) {
        goto out;
    }
    Y_dims = PyArray_DIMS(Y_array);
    if (Y_dims[0] != (npy_intp) M) {
        PyErr_SetString(PyExc_ValueError, "Incorrect callback output dimensions");
        goto out;
    }
    /* Copy the contents of the return Y array into Y */
    memcpy(Y, PyArray_DATA(Y_array), M * sizeof(*Y));
    ret = 0;
out:
    Py_XDECREF(X_array);
    Py_XDECREF(arglist);
    Py_XDECREF(result);
    Py_XDECREF(Y_array);
    return ret;
}

static int
parse_stats_mode(char *mode, tsk_flags_t *ret)
{
    tsk_flags_t value = 0;

    if (mode == NULL) {
        value = TSK_STAT_SITE; /* defaults to site mode */
    } else if (strcmp(mode, "site") == 0) {
        value = TSK_STAT_SITE;
    } else if (strcmp(mode, "branch") == 0) {
        value = TSK_STAT_BRANCH;
    } else if (strcmp(mode, "node") == 0) {
        value = TSK_STAT_NODE;
    } else {
        PyErr_SetString(PyExc_ValueError, "Unrecognised stats mode");
        return -1;
    }
    *ret = value;
    return 0;
}

static int
parse_windows(
    PyObject *windows, PyArrayObject **ret_windows_array, tsk_size_t *ret_num_windows)
{
    int ret = -1;
    tsk_size_t num_windows = 0;
    PyArrayObject *windows_array = NULL;
    npy_intp *shape;

    windows_array = (PyArrayObject *) PyArray_FROMANY(
        windows, NPY_FLOAT64, 1, 1, NPY_ARRAY_IN_ARRAY);
    if (windows_array == NULL) {
        goto out;
    }
    shape = PyArray_DIMS(windows_array);
    if (shape[0] < 2) {
        PyErr_SetString(PyExc_ValueError, "Windows array must have at least 2 elements");
        goto out;
    }
    num_windows = shape[0] - 1;

    ret = 0;
out:
    *ret_num_windows = num_windows;
    *ret_windows_array = windows_array;
    return ret;
}

static PyArrayObject *
TreeSequence_allocate_results_array(
    TreeSequence *self, tsk_flags_t mode, tsk_size_t num_windows, tsk_size_t output_dim)
{
    PyArrayObject *result_array = NULL;
    npy_intp result_shape[3];

    if (mode & TSK_STAT_NODE) {
        result_shape[0] = num_windows;
        result_shape[1] = tsk_treeseq_get_num_nodes(self->tree_sequence);
        result_shape[2] = output_dim;
        result_array = (PyArrayObject *) PyArray_SimpleNew(3, result_shape, NPY_FLOAT64);
        if (result_array == NULL) {
            goto out;
        }
    } else {
        result_shape[0] = num_windows;
        result_shape[1] = output_dim;
        result_array = (PyArrayObject *) PyArray_SimpleNew(2, result_shape, NPY_FLOAT64);
        if (result_array == NULL) {
            goto out;
        }
    }
out:
    return result_array;
}

static PyObject *
TreeSequence_general_stat(TreeSequence *self, PyObject *args, PyObject *kwds)
{
    PyObject *ret = NULL;
    static char *kwlist[] = { "weights", "summary_func", "output_dim", "windows", "mode",
        "polarised", "span_normalise", NULL };
    PyObject *weights = NULL;
    PyObject *summary_func = NULL;
    PyObject *windows = NULL;
    PyArrayObject *weights_array = NULL;
    PyArrayObject *windows_array = NULL;
    PyArrayObject *result_array = NULL;
    char *mode = NULL;
    int polarised = 0;
    int span_normalise = 0;
    tsk_size_t num_windows;
    unsigned int output_dim;
    npy_intp *w_shape;
    tsk_flags_t options = 0;
    int err;

    if (TreeSequence_check_state(self) != 0) {
        goto out;
    }
    if (!PyArg_ParseTupleAndKeywords(args, kwds, "OOIO|sii", kwlist, &weights,
            &summary_func, &output_dim, &windows, &mode, &polarised, &span_normalise)) {
        Py_XINCREF(summary_func);
        goto out;
    }
    Py_INCREF(summary_func);
    if (!PyCallable_Check(summary_func)) {
        PyErr_SetString(PyExc_TypeError, "summary_func must be callable");
        goto out;
    }
    if (parse_stats_mode(mode, &options) != 0) {
        goto out;
    }
    if (polarised) {
        options |= TSK_STAT_POLARISED;
    }
    if (span_normalise) {
        options |= TSK_STAT_SPAN_NORMALISE;
    }
    if (parse_windows(windows, &windows_array, &num_windows) != 0) {
        goto out;
    }

    weights_array = (PyArrayObject *) PyArray_FROMANY(
        weights, NPY_FLOAT64, 2, 2, NPY_ARRAY_IN_ARRAY);
    if (weights_array == NULL) {
        goto out;
    }
    w_shape = PyArray_DIMS(weights_array);
    if (w_shape[0] != tsk_treeseq_get_num_samples(self->tree_sequence)) {
        PyErr_SetString(PyExc_ValueError, "First dimension must be num_samples");
        goto out;
    }
    result_array
        = TreeSequence_allocate_results_array(self, options, num_windows, output_dim);
    if (result_array == NULL) {
        goto out;
    }

    err = tsk_treeseq_general_stat(self->tree_sequence, w_shape[1],
        PyArray_DATA(weights_array), output_dim, general_stat_func, summary_func,
        num_windows, PyArray_DATA(windows_array), PyArray_DATA(result_array), options);
    if (err == TSK_PYTHON_CALLBACK_ERROR) {
        goto out;
    } else if (err != 0) {
        handle_library_error(err);
        goto out;
    }
    ret = (PyObject *) result_array;
    result_array = NULL;
out:
    Py_XDECREF(summary_func);
    Py_XDECREF(weights_array);
    Py_XDECREF(windows_array);
    Py_XDECREF(result_array);
    return ret;
}

static int
parse_sample_sets(PyObject *sample_set_sizes, PyArrayObject **ret_sample_set_sizes_array,
    PyObject *sample_sets, PyArrayObject **ret_sample_sets_array,
    tsk_size_t *ret_num_sample_sets)
{
    int ret = -1;
    PyArrayObject *sample_set_sizes_array = NULL;
    PyArrayObject *sample_sets_array = NULL;
    npy_intp *shape;
    tsk_size_t num_sample_sets = 0;
    tsk_size_t j, sum;
    uint32_t *a;

    sample_set_sizes_array = (PyArrayObject *) PyArray_FROMANY(
        sample_set_sizes, NPY_UINT32, 1, 1, NPY_ARRAY_IN_ARRAY);
    if (sample_set_sizes_array == NULL) {
        goto out;
    }
    shape = PyArray_DIMS(sample_set_sizes_array);
    num_sample_sets = shape[0];
    /* The sum of the lengths in sample_set_sizes must be equal to the length
     * of the sample_sets array */
    sum = 0;
    a = PyArray_DATA(sample_set_sizes_array);
    for (j = 0; j < num_sample_sets; j++) {
        sum += a[j];
    }

    sample_sets_array = (PyArrayObject *) PyArray_FROMANY(
        sample_sets, NPY_INT32, 1, 1, NPY_ARRAY_IN_ARRAY);
    if (sample_sets_array == NULL) {
        goto out;
    }
    shape = PyArray_DIMS(sample_sets_array);
    if (sum != (uint32_t) shape[0]) {
        PyErr_SetString(PyExc_ValueError,
            "Sum of sample_set_sizes must equal length of sample_sets array");
        goto out;
    }
    ret = 0;
out:
    *ret_sample_set_sizes_array = sample_set_sizes_array;
    *ret_sample_sets_array = sample_sets_array;
    *ret_num_sample_sets = num_sample_sets;
    return ret;
}

static PyObject *
TreeSequence_one_way_weighted_method(
    TreeSequence *self, PyObject *args, PyObject *kwds, one_way_weighted_method *method)
{
    PyObject *ret = NULL;
    static char *kwlist[]
        = { "weights", "windows", "mode", "polarised", "span_normalise", NULL };
    PyObject *weights = NULL;
    PyObject *windows = NULL;
    PyArrayObject *weights_array = NULL;
    PyArrayObject *windows_array = NULL;
    PyArrayObject *result_array = NULL;
    char *mode = NULL;
    int polarised = 0;
    int span_normalise = 0;
    tsk_size_t num_windows;
    npy_intp *w_shape;
    tsk_flags_t options = 0;
    int err;

    if (TreeSequence_check_state(self) != 0) {
        goto out;
    }
    if (!PyArg_ParseTupleAndKeywords(args, kwds, "OO|sii", kwlist, &weights, &windows,
            &mode, &polarised, &span_normalise)) {
        goto out;
    }
    if (parse_stats_mode(mode, &options) != 0) {
        goto out;
    }
    if (polarised) {
        options |= TSK_STAT_POLARISED;
    }
    if (span_normalise) {
        options |= TSK_STAT_SPAN_NORMALISE;
    }
    if (parse_windows(windows, &windows_array, &num_windows) != 0) {
        goto out;
    }

    weights_array = (PyArrayObject *) PyArray_FROMANY(
        weights, NPY_FLOAT64, 2, 2, NPY_ARRAY_IN_ARRAY);
    if (weights_array == NULL) {
        goto out;
    }
    w_shape = PyArray_DIMS(weights_array);
    if (w_shape[0] != tsk_treeseq_get_num_samples(self->tree_sequence)) {
        PyErr_SetString(PyExc_ValueError, "First dimension must be num_samples");
        goto out;
    }
    result_array
        = TreeSequence_allocate_results_array(self, options, num_windows, w_shape[1]);
    if (result_array == NULL) {
        goto out;
    }

    err = method(self->tree_sequence, w_shape[1], PyArray_DATA(weights_array),
        num_windows, PyArray_DATA(windows_array), PyArray_DATA(result_array), options);
    if (err == TSK_PYTHON_CALLBACK_ERROR) {
        goto out;
    } else if (err != 0) {
        handle_library_error(err);
        goto out;
    }
    ret = (PyObject *) result_array;
    result_array = NULL;
out:
    Py_XDECREF(weights_array);
    Py_XDECREF(windows_array);
    Py_XDECREF(result_array);
    return ret;
}

static PyObject *
TreeSequence_one_way_covariates_method(TreeSequence *self, PyObject *args,
    PyObject *kwds, one_way_covariates_method *method)
{
    PyObject *ret = NULL;
    static char *kwlist[] = { "weights", "covariates", "windows", "mode", "polarised",
        "span_normalise", NULL };
    PyObject *weights = NULL;
    PyObject *covariates = NULL;
    PyObject *windows = NULL;
    PyArrayObject *weights_array = NULL;
    PyArrayObject *covariates_array = NULL;
    PyArrayObject *windows_array = NULL;
    PyArrayObject *result_array = NULL;
    char *mode = NULL;
    int polarised = 0;
    int span_normalise = 0;
    tsk_size_t num_windows;
    npy_intp *w_shape, *z_shape;
    tsk_flags_t options = 0;
    int err;

    if (TreeSequence_check_state(self) != 0) {
        goto out;
    }
    if (!PyArg_ParseTupleAndKeywords(args, kwds, "OOO|sii", kwlist, &weights,
            &covariates, &windows, &mode, &polarised, &span_normalise)) {
        goto out;
    }
    if (parse_stats_mode(mode, &options) != 0) {
        goto out;
    }
    if (polarised) {
        options |= TSK_STAT_POLARISED;
    }
    if (span_normalise) {
        options |= TSK_STAT_SPAN_NORMALISE;
    }
    if (parse_windows(windows, &windows_array, &num_windows) != 0) {
        goto out;
    }

    weights_array = (PyArrayObject *) PyArray_FROMANY(
        weights, NPY_FLOAT64, 2, 2, NPY_ARRAY_IN_ARRAY);
    if (weights_array == NULL) {
        goto out;
    }
    w_shape = PyArray_DIMS(weights_array);
    if (w_shape[0] != tsk_treeseq_get_num_samples(self->tree_sequence)) {
        PyErr_SetString(
            PyExc_ValueError, "First dimension of weights must be num_samples");
        goto out;
    }
    covariates_array = (PyArrayObject *) PyArray_FROMANY(
        covariates, NPY_FLOAT64, 2, 2, NPY_ARRAY_IN_ARRAY);
    if (covariates_array == NULL) {
        goto out;
    }
    z_shape = PyArray_DIMS(covariates_array);
    if (z_shape[0] != tsk_treeseq_get_num_samples(self->tree_sequence)) {
        PyErr_SetString(
            PyExc_ValueError, "First dimension of covariates must be num_samples");
        goto out;
    }
    result_array
        = TreeSequence_allocate_results_array(self, options, num_windows, w_shape[1]);
    if (result_array == NULL) {
        goto out;
    }

    err = method(self->tree_sequence, w_shape[1], PyArray_DATA(weights_array),
        z_shape[1], PyArray_DATA(covariates_array), num_windows,
        PyArray_DATA(windows_array), PyArray_DATA(result_array), options);
    if (err == TSK_PYTHON_CALLBACK_ERROR) {
        goto out;
    } else if (err != 0) {
        handle_library_error(err);
        goto out;
    }
    ret = (PyObject *) result_array;
    result_array = NULL;
out:
    Py_XDECREF(weights_array);
    Py_XDECREF(covariates_array);
    Py_XDECREF(windows_array);
    Py_XDECREF(result_array);
    return ret;
}

static PyObject *
TreeSequence_one_way_stat_method(TreeSequence *self, PyObject *args, PyObject *kwds,
    one_way_sample_stat_method *method)
{
    PyObject *ret = NULL;
    static char *kwlist[] = { "sample_set_sizes", "sample_sets", "windows", "mode",
        "span_normalise", "polarised", NULL };
    PyObject *sample_set_sizes = NULL;
    PyObject *sample_sets = NULL;
    PyObject *windows = NULL;
    char *mode = NULL;
    PyArrayObject *sample_set_sizes_array = NULL;
    PyArrayObject *sample_sets_array = NULL;
    PyArrayObject *windows_array = NULL;
    PyArrayObject *result_array = NULL;
    tsk_size_t num_windows, num_sample_sets;
    tsk_flags_t options = 0;
    int span_normalise = 1;
    int polarised = 0;
    int err;

    if (TreeSequence_check_state(self) != 0) {
        goto out;
    }
    if (!PyArg_ParseTupleAndKeywords(args, kwds, "OOO|sii", kwlist, &sample_set_sizes,
            &sample_sets, &windows, &mode, &span_normalise, &polarised)) {
        goto out;
    }
    if (parse_stats_mode(mode, &options) != 0) {
        goto out;
    }
    if (span_normalise) {
        options |= TSK_STAT_SPAN_NORMALISE;
    }
    if (polarised) {
        options |= TSK_STAT_POLARISED;
    }
    if (parse_sample_sets(sample_set_sizes, &sample_set_sizes_array, sample_sets,
            &sample_sets_array, &num_sample_sets)
        != 0) {
        goto out;
    }
    if (parse_windows(windows, &windows_array, &num_windows) != 0) {
        goto out;
    }

    result_array = TreeSequence_allocate_results_array(
        self, options, num_windows, num_sample_sets);
    if (result_array == NULL) {
        goto out;
    }
    err = method(self->tree_sequence, num_sample_sets,
        PyArray_DATA(sample_set_sizes_array), PyArray_DATA(sample_sets_array),
        num_windows, PyArray_DATA(windows_array), PyArray_DATA(result_array), options);
    if (err != 0) {
        handle_library_error(err);
        goto out;
    }
    ret = (PyObject *) result_array;
    result_array = NULL;
out:
    Py_XDECREF(sample_set_sizes_array);
    Py_XDECREF(sample_sets_array);
    Py_XDECREF(windows_array);
    Py_XDECREF(result_array);
    return ret;
}

static PyObject *
TreeSequence_allele_frequency_spectrum(
    TreeSequence *self, PyObject *args, PyObject *kwds)
{
    PyObject *ret = NULL;
    static char *kwlist[] = { "sample_set_sizes", "sample_sets", "windows", "mode",
        "span_normalise", "polarised", NULL };
    PyObject *sample_set_sizes = NULL;
    PyObject *sample_sets = NULL;
    PyObject *windows = NULL;
    char *mode = NULL;
    PyArrayObject *sample_set_sizes_array = NULL;
    PyArrayObject *sample_sets_array = NULL;
    PyArrayObject *windows_array = NULL;
    PyArrayObject *result_array = NULL;
    tsk_size_t *sizes;
    npy_intp *shape = NULL;
    tsk_size_t k, num_windows, num_sample_sets;
    tsk_flags_t options = 0;
    int polarised = 0;
    int span_normalise = 1;
    int err;

    if (TreeSequence_check_state(self) != 0) {
        goto out;
    }
    if (!PyArg_ParseTupleAndKeywords(args, kwds, "OOO|sii", kwlist, &sample_set_sizes,
            &sample_sets, &windows, &mode, &span_normalise, &polarised)) {
        goto out;
    }
    if (parse_stats_mode(mode, &options) != 0) {
        goto out;
    }
    if (span_normalise) {
        options |= TSK_STAT_SPAN_NORMALISE;
    }
    if (polarised) {
        options |= TSK_STAT_POLARISED;
    }
    if (parse_sample_sets(sample_set_sizes, &sample_set_sizes_array, sample_sets,
            &sample_sets_array, &num_sample_sets)
        != 0) {
        goto out;
    }
    if (parse_windows(windows, &windows_array, &num_windows) != 0) {
        goto out;
    }

    shape = PyMem_Malloc((num_sample_sets + 1) * sizeof(*shape));
    if (shape == NULL) {
        goto out;
    }
    sizes = PyArray_DATA(sample_set_sizes_array);
    shape[0] = num_windows;
    for (k = 0; k < num_sample_sets; k++) {
        shape[k + 1] = 1 + sizes[k];
    }
    result_array
        = (PyArrayObject *) PyArray_SimpleNew(1 + num_sample_sets, shape, NPY_FLOAT64);
    if (result_array == NULL) {
        goto out;
    }
    err = tsk_treeseq_allele_frequency_spectrum(self->tree_sequence, num_sample_sets,
        PyArray_DATA(sample_set_sizes_array), PyArray_DATA(sample_sets_array),
        num_windows, PyArray_DATA(windows_array), PyArray_DATA(result_array), options);
    if (err != 0) {
        handle_library_error(err);
        goto out;
    }
    ret = (PyObject *) result_array;
    result_array = NULL;
out:
    PyMem_Free(shape);
    Py_XDECREF(sample_set_sizes_array);
    Py_XDECREF(sample_sets_array);
    Py_XDECREF(windows_array);
    Py_XDECREF(result_array);
    return ret;
}

static PyObject *
TreeSequence_diversity(TreeSequence *self, PyObject *args, PyObject *kwds)
{
    return TreeSequence_one_way_stat_method(self, args, kwds, tsk_treeseq_diversity);
}

static PyObject *
TreeSequence_trait_covariance(TreeSequence *self, PyObject *args, PyObject *kwds)
{
    return TreeSequence_one_way_weighted_method(
        self, args, kwds, tsk_treeseq_trait_covariance);
}

static PyObject *
TreeSequence_trait_correlation(TreeSequence *self, PyObject *args, PyObject *kwds)
{
    return TreeSequence_one_way_weighted_method(
        self, args, kwds, tsk_treeseq_trait_correlation);
}

static PyObject *
TreeSequence_trait_linear_model(TreeSequence *self, PyObject *args, PyObject *kwds)
{
    return TreeSequence_one_way_covariates_method(
        self, args, kwds, tsk_treeseq_trait_linear_model);
}

static PyObject *
TreeSequence_segregating_sites(TreeSequence *self, PyObject *args, PyObject *kwds)
{
    return TreeSequence_one_way_stat_method(
        self, args, kwds, tsk_treeseq_segregating_sites);
}

static PyObject *
TreeSequence_Y1(TreeSequence *self, PyObject *args, PyObject *kwds)
{
    return TreeSequence_one_way_stat_method(self, args, kwds, tsk_treeseq_Y1);
}

static PyObject *
TreeSequence_k_way_stat_method(TreeSequence *self, PyObject *args, PyObject *kwds,
    npy_intp tuple_size, general_sample_stat_method *method)
{
    PyObject *ret = NULL;
    static char *kwlist[] = { "sample_set_sizes", "sample_sets", "indexes", "windows",
        "mode", "span_normalise", "polarised", NULL };
    PyObject *sample_set_sizes = NULL;
    PyObject *sample_sets = NULL;
    PyObject *indexes = NULL;
    PyObject *windows = NULL;
    PyArrayObject *sample_set_sizes_array = NULL;
    PyArrayObject *sample_sets_array = NULL;
    PyArrayObject *indexes_array = NULL;
    PyArrayObject *windows_array = NULL;
    PyArrayObject *result_array = NULL;
    tsk_size_t num_windows, num_sample_sets, num_set_index_tuples;
    npy_intp *shape;
    tsk_flags_t options = 0;
    char *mode = NULL;
    int span_normalise = true;
    int polarised = false;
    int err;

    if (TreeSequence_check_state(self) != 0) {
        goto out;
    }
    if (!PyArg_ParseTupleAndKeywords(args, kwds, "OOOO|sii", kwlist, &sample_set_sizes,
            &sample_sets, &indexes, &windows, &mode, &span_normalise, &polarised)) {
        goto out;
    }
    if (parse_stats_mode(mode, &options) != 0) {
        goto out;
    }
    if (span_normalise) {
        options |= TSK_STAT_SPAN_NORMALISE;
    }
    if (polarised) {
        options |= TSK_STAT_POLARISED;
    }
    if (parse_sample_sets(sample_set_sizes, &sample_set_sizes_array, sample_sets,
            &sample_sets_array, &num_sample_sets)
        != 0) {
        goto out;
    }
    if (parse_windows(windows, &windows_array, &num_windows) != 0) {
        goto out;
    }

    indexes_array = (PyArrayObject *) PyArray_FROMANY(
        indexes, NPY_INT32, 2, 2, NPY_ARRAY_IN_ARRAY);
    if (indexes_array == NULL) {
        goto out;
    }
    shape = PyArray_DIMS(indexes_array);
    if (shape[0] < 1 || shape[1] != tuple_size) {
        PyErr_Format(
            PyExc_ValueError, "indexes must be a k x %d array.", (int) tuple_size);
        goto out;
    }
    num_set_index_tuples = shape[0];

    result_array = TreeSequence_allocate_results_array(
        self, options, num_windows, num_set_index_tuples);
    if (result_array == NULL) {
        goto out;
    }
    err = method(self->tree_sequence, num_sample_sets,
        PyArray_DATA(sample_set_sizes_array), PyArray_DATA(sample_sets_array),
        num_set_index_tuples, PyArray_DATA(indexes_array), num_windows,
        PyArray_DATA(windows_array), PyArray_DATA(result_array), options);
    if (err != 0) {
        handle_library_error(err);
        goto out;
    }
    ret = (PyObject *) result_array;
    result_array = NULL;
out:
    Py_XDECREF(sample_set_sizes_array);
    Py_XDECREF(sample_sets_array);
    Py_XDECREF(indexes_array);
    Py_XDECREF(windows_array);
    Py_XDECREF(result_array);
    return ret;
}

static PyObject *
TreeSequence_divergence(TreeSequence *self, PyObject *args, PyObject *kwds)
{
    return TreeSequence_k_way_stat_method(self, args, kwds, 2, tsk_treeseq_divergence);
}

static PyObject *
TreeSequence_genetic_relatedness(TreeSequence *self, PyObject *args, PyObject *kwds)
{
    return TreeSequence_k_way_stat_method(
        self, args, kwds, 2, tsk_treeseq_genetic_relatedness);
}

static PyObject *
TreeSequence_Y2(TreeSequence *self, PyObject *args, PyObject *kwds)
{
    return TreeSequence_k_way_stat_method(self, args, kwds, 2, tsk_treeseq_Y2);
}

static PyObject *
TreeSequence_f2(TreeSequence *self, PyObject *args, PyObject *kwds)
{
    return TreeSequence_k_way_stat_method(self, args, kwds, 2, tsk_treeseq_f2);
}

static PyObject *
TreeSequence_Y3(TreeSequence *self, PyObject *args, PyObject *kwds)
{
    return TreeSequence_k_way_stat_method(self, args, kwds, 3, tsk_treeseq_Y3);
}

static PyObject *
TreeSequence_f3(TreeSequence *self, PyObject *args, PyObject *kwds)
{
    return TreeSequence_k_way_stat_method(self, args, kwds, 3, tsk_treeseq_f3);
}

static PyObject *
TreeSequence_f4(TreeSequence *self, PyObject *args, PyObject *kwds)
{
    return TreeSequence_k_way_stat_method(self, args, kwds, 4, tsk_treeseq_f4);
}

static PyObject *
TreeSequence_get_num_mutations(TreeSequence *self)
{
    PyObject *ret = NULL;
    size_t num_mutations;

    if (TreeSequence_check_state(self) != 0) {
        goto out;
    }
    num_mutations = tsk_treeseq_get_num_mutations(self->tree_sequence);
    ret = Py_BuildValue("n", (Py_ssize_t) num_mutations);
out:
    return ret;
}

static PyObject *
TreeSequence_get_num_sites(TreeSequence *self)
{
    PyObject *ret = NULL;
    size_t num_sites;

    if (TreeSequence_check_state(self) != 0) {
        goto out;
    }
    num_sites = tsk_treeseq_get_num_sites(self->tree_sequence);
    ret = Py_BuildValue("n", (Py_ssize_t) num_sites);
out:
    return ret;
}

static PyObject *
TreeSequence_get_num_provenances(TreeSequence *self)
{
    PyObject *ret = NULL;
    size_t num_provenances;

    if (TreeSequence_check_state(self) != 0) {
        goto out;
    }
    num_provenances = tsk_treeseq_get_num_provenances(self->tree_sequence);
    ret = Py_BuildValue("n", (Py_ssize_t) num_provenances);
out:
    return ret;
}

static PyObject *
TreeSequence_get_genotype_matrix(TreeSequence *self, PyObject *args, PyObject *kwds)
{
    PyObject *ret = NULL;
    static char *kwlist[] = { "isolated_as_missing", "alleles", NULL };
    int err;
    size_t num_sites;
    size_t num_samples;
    npy_intp dims[2];
    PyObject *py_alleles = Py_None;
    PyArrayObject *genotype_matrix = NULL;
    tsk_vargen_t *vg = NULL;
    char *V;
    tsk_variant_t *variant;
    size_t j;
    int isolated_as_missing = 1;
    const char **alleles = NULL;
    tsk_flags_t options = 0;

    if (TreeSequence_check_state(self) != 0) {
        goto out;
    }

    /* TODO add option for 16 bit genotypes */
    if (!PyArg_ParseTupleAndKeywords(
            args, kwds, "|iO", kwlist, &isolated_as_missing, &py_alleles)) {
        goto out;
    }
    if (!isolated_as_missing) {
        options |= TSK_ISOLATED_NOT_MISSING;
    }

    if (py_alleles != Py_None) {
        alleles = parse_allele_list(py_alleles);
        if (alleles == NULL) {
            goto out;
        }
    }

    num_sites = tsk_treeseq_get_num_sites(self->tree_sequence);
    num_samples = tsk_treeseq_get_num_samples(self->tree_sequence);
    dims[0] = num_sites;
    dims[1] = num_samples;

    genotype_matrix = (PyArrayObject *) PyArray_SimpleNew(2, dims, NPY_INT8);
    if (genotype_matrix == NULL) {
        goto out;
    }
    V = (char *) PyArray_DATA(genotype_matrix);
    vg = PyMem_Malloc(sizeof(tsk_vargen_t));
    if (vg == NULL) {
        PyErr_NoMemory();
        goto out;
    }
    err = tsk_vargen_init(vg, self->tree_sequence, NULL, 0, alleles, options);
    if (err != 0) {
        handle_library_error(err);
        goto out;
    }
    j = 0;
    while ((err = tsk_vargen_next(vg, &variant)) == 1) {
        memcpy(
            V + (j * num_samples), variant->genotypes.i8, num_samples * sizeof(int8_t));
        j++;
    }
    if (err != 0) {
        handle_library_error(err);
        goto out;
    }
    ret = (PyObject *) genotype_matrix;
    genotype_matrix = NULL;
out:
    if (vg != NULL) {
        tsk_vargen_free(vg);
        PyMem_Free(vg);
    }
    Py_XDECREF(genotype_matrix);
    PyMem_Free(alleles);
    return ret;
}

static PyMethodDef TreeSequence_methods[] = {
    { .ml_name = "dump",
        .ml_meth = (PyCFunction) TreeSequence_dump,
        .ml_flags = METH_VARARGS | METH_KEYWORDS,
        .ml_doc = "Writes the tree sequence out to the specified file." },
    { .ml_name = "load",
        .ml_meth = (PyCFunction) TreeSequence_load,
        .ml_flags = METH_VARARGS | METH_KEYWORDS,
        .ml_doc = "Loads a tree sequence from the specified file." },
    { .ml_name = "load_tables",
        .ml_meth = (PyCFunction) TreeSequence_load_tables,
        .ml_flags = METH_VARARGS | METH_KEYWORDS,
        .ml_doc = "Loads a tree sequence from the specified set of tables" },
    { .ml_name = "dump_tables",
        .ml_meth = (PyCFunction) TreeSequence_dump_tables,
        .ml_flags = METH_VARARGS | METH_KEYWORDS,
        .ml_doc = "Dumps the tree sequence to the specified set of tables" },
    { .ml_name = "get_node",
        .ml_meth = (PyCFunction) TreeSequence_get_node,
        .ml_flags = METH_VARARGS,
        .ml_doc = "Returns the node record at the specified index." },
    { .ml_name = "get_edge",
        .ml_meth = (PyCFunction) TreeSequence_get_edge,
        .ml_flags = METH_VARARGS,
        .ml_doc = "Returns the edge record at the specified index." },
    { .ml_name = "get_migration",
        .ml_meth = (PyCFunction) TreeSequence_get_migration,
        .ml_flags = METH_VARARGS,
        .ml_doc = "Returns the migration record at the specified index." },
    { .ml_name = "get_site",
        .ml_meth = (PyCFunction) TreeSequence_get_site,
        .ml_flags = METH_VARARGS,
        .ml_doc = "Returns the mutation type record at the specified index." },
    { .ml_name = "get_mutation",
        .ml_meth = (PyCFunction) TreeSequence_get_mutation,
        .ml_flags = METH_VARARGS,
        .ml_doc = "Returns the mutation record at the specified index." },
    { .ml_name = "get_individual",
        .ml_meth = (PyCFunction) TreeSequence_get_individual,
        .ml_flags = METH_VARARGS,
        .ml_doc = "Returns the individual record at the specified index." },
    { .ml_name = "get_population",
        .ml_meth = (PyCFunction) TreeSequence_get_population,
        .ml_flags = METH_VARARGS,
        .ml_doc = "Returns the population record at the specified index." },
    { .ml_name = "get_provenance",
        .ml_meth = (PyCFunction) TreeSequence_get_provenance,
        .ml_flags = METH_VARARGS,
        .ml_doc = "Returns the provenance record at the specified index." },
    { .ml_name = "get_num_edges",
        .ml_meth = (PyCFunction) TreeSequence_get_num_edges,
        .ml_flags = METH_NOARGS,
        .ml_doc = "Returns the number of coalescence records." },
    { .ml_name = "get_num_migrations",
        .ml_meth = (PyCFunction) TreeSequence_get_num_migrations,
        .ml_flags = METH_NOARGS,
        .ml_doc = "Returns the number of migration records." },
    { .ml_name = "get_num_populations",
        .ml_meth = (PyCFunction) TreeSequence_get_num_populations,
        .ml_flags = METH_NOARGS,
        .ml_doc = "Returns the number of population records." },
    { .ml_name = "get_num_individuals",
        .ml_meth = (PyCFunction) TreeSequence_get_num_individuals,
        .ml_flags = METH_NOARGS,
        .ml_doc = "Returns the number of individual records." },
    { .ml_name = "get_num_trees",
        .ml_meth = (PyCFunction) TreeSequence_get_num_trees,
        .ml_flags = METH_NOARGS,
        .ml_doc = "Returns the number of trees in the tree sequence." },
    { .ml_name = "get_sequence_length",
        .ml_meth = (PyCFunction) TreeSequence_get_sequence_length,
        .ml_flags = METH_NOARGS,
        .ml_doc = "Returns the sequence length in bases." },
    { .ml_name = "get_breakpoints",
        .ml_meth = (PyCFunction) TreeSequence_get_breakpoints,
        .ml_flags = METH_NOARGS,
        .ml_doc = "Returns the tree breakpoints as a numpy array." },
    { .ml_name = "get_file_uuid",
        .ml_meth = (PyCFunction) TreeSequence_get_file_uuid,
        .ml_flags = METH_NOARGS,
        .ml_doc = "Returns the UUID of the underlying file, if present." },
    { .ml_name = "get_metadata",
        .ml_meth = (PyCFunction) TreeSequence_get_metadata,
        .ml_flags = METH_NOARGS,
        .ml_doc = "Returns the metadata for the tree sequence" },
    { .ml_name = "get_metadata_schema",
        .ml_meth = (PyCFunction) TreeSequence_get_metadata_schema,
        .ml_flags = METH_NOARGS,
        .ml_doc = "Returns the metadata schema for the tree sequence metadata" },
    { .ml_name = "get_num_sites",
        .ml_meth = (PyCFunction) TreeSequence_get_num_sites,
        .ml_flags = METH_NOARGS,
        .ml_doc = "Returns the number of sites" },
    { .ml_name = "get_num_mutations",
        .ml_meth = (PyCFunction) TreeSequence_get_num_mutations,
        .ml_flags = METH_NOARGS,
        .ml_doc = "Returns the number of mutations" },
    { .ml_name = "get_num_provenances",
        .ml_meth = (PyCFunction) TreeSequence_get_num_provenances,
        .ml_flags = METH_NOARGS,
        .ml_doc = "Returns the number of provenances" },
    { .ml_name = "get_num_nodes",
        .ml_meth = (PyCFunction) TreeSequence_get_num_nodes,
        .ml_flags = METH_NOARGS,
        .ml_doc = "Returns the number of unique nodes in the tree sequence." },
    { .ml_name = "get_num_samples",
        .ml_meth = (PyCFunction) TreeSequence_get_num_samples,
        .ml_flags = METH_NOARGS,
        .ml_doc = "Returns the sample size" },
    { .ml_name = "get_table_metadata_schemas",
        .ml_meth = (PyCFunction) TreeSequence_get_table_metadata_schemas,
        .ml_flags = METH_NOARGS,
        .ml_doc = "Returns the metadata schemas for the tree sequence tables" },
    { .ml_name = "get_samples",
        .ml_meth = (PyCFunction) TreeSequence_get_samples,
        .ml_flags = METH_NOARGS,
        .ml_doc = "Returns the samples." },
    { .ml_name = "genealogical_nearest_neighbours",
        .ml_meth = (PyCFunction) TreeSequence_genealogical_nearest_neighbours,
        .ml_flags = METH_VARARGS | METH_KEYWORDS,
        .ml_doc = "Returns the genealogical nearest neighbours statistic." },
    { .ml_name = "get_kc_distance",
        .ml_meth = (PyCFunction) TreeSequence_get_kc_distance,
        .ml_flags = METH_VARARGS | METH_KEYWORDS,
        .ml_doc = "Returns the KC distance between this tree sequence and another." },
    { .ml_name = "mean_descendants",
        .ml_meth = (PyCFunction) TreeSequence_mean_descendants,
        .ml_flags = METH_VARARGS | METH_KEYWORDS,
        .ml_doc = "Returns the mean number of nodes descending from each node." },
    { .ml_name = "general_stat",
        .ml_meth = (PyCFunction) TreeSequence_general_stat,
        .ml_flags = METH_VARARGS | METH_KEYWORDS,
        .ml_doc = "Runs the general stats algorithm for a given summary function." },
    { .ml_name = "diversity",
        .ml_meth = (PyCFunction) TreeSequence_diversity,
        .ml_flags = METH_VARARGS | METH_KEYWORDS,
        .ml_doc = "Computes diversity within sample sets." },
    { .ml_name = "allele_frequency_spectrum",
        .ml_meth = (PyCFunction) TreeSequence_allele_frequency_spectrum,
        .ml_flags = METH_VARARGS | METH_KEYWORDS,
        .ml_doc = "Computes the K-dimensional joint AFS." },
    { .ml_name = "trait_covariance",
        .ml_meth = (PyCFunction) TreeSequence_trait_covariance,
        .ml_flags = METH_VARARGS | METH_KEYWORDS,
        .ml_doc = "Computes covariance with traits." },
    { .ml_name = "trait_correlation",
        .ml_meth = (PyCFunction) TreeSequence_trait_correlation,
        .ml_flags = METH_VARARGS | METH_KEYWORDS,
        .ml_doc = "Computes correlation with traits." },
    { .ml_name = "trait_linear_model",
        .ml_meth = (PyCFunction) TreeSequence_trait_linear_model,
        .ml_flags = METH_VARARGS | METH_KEYWORDS,
        .ml_doc = "Computes coefficients of a linear model for each trait." },
    { .ml_name = "segregating_sites",
        .ml_meth = (PyCFunction) TreeSequence_segregating_sites,
        .ml_flags = METH_VARARGS | METH_KEYWORDS,
        .ml_doc = "Computes density of segregating sites within sample sets." },
    { .ml_name = "divergence",
        .ml_meth = (PyCFunction) TreeSequence_divergence,
        .ml_flags = METH_VARARGS | METH_KEYWORDS,
        .ml_doc = "Computes diveregence between sample sets." },
    { .ml_name = "genetic_relatedness",
        .ml_meth = (PyCFunction) TreeSequence_genetic_relatedness,
        .ml_flags = METH_VARARGS | METH_KEYWORDS,
        .ml_doc = "Computes genetic relatedness between sample sets." },
    { .ml_name = "Y1",
        .ml_meth = (PyCFunction) TreeSequence_Y1,
        .ml_flags = METH_VARARGS | METH_KEYWORDS,
        .ml_doc = "Computes the Y1 statistic." },
    { .ml_name = "Y2",
        .ml_meth = (PyCFunction) TreeSequence_Y2,
        .ml_flags = METH_VARARGS | METH_KEYWORDS,
        .ml_doc = "Computes the Y2 statistic." },
    { .ml_name = "f2",
        .ml_meth = (PyCFunction) TreeSequence_f2,
        .ml_flags = METH_VARARGS | METH_KEYWORDS,
        .ml_doc = "Computes the f2 statistic." },
    { .ml_name = "Y3",
        .ml_meth = (PyCFunction) TreeSequence_Y3,
        .ml_flags = METH_VARARGS | METH_KEYWORDS,
        .ml_doc = "Computes the Y3 statistic." },
    { .ml_name = "f3",
        .ml_meth = (PyCFunction) TreeSequence_f3,
        .ml_flags = METH_VARARGS | METH_KEYWORDS,
        .ml_doc = "Computes the f3 statistic." },
    { .ml_name = "f4",
        .ml_meth = (PyCFunction) TreeSequence_f4,
        .ml_flags = METH_VARARGS | METH_KEYWORDS,
        .ml_doc = "Computes the f4 statistic." },
    { .ml_name = "get_genotype_matrix",
        .ml_meth = (PyCFunction) TreeSequence_get_genotype_matrix,
        .ml_flags = METH_VARARGS | METH_KEYWORDS,
        .ml_doc = "Returns the genotypes matrix." },
    { NULL } /* Sentinel */
};

static PyTypeObject TreeSequenceType = {
    // clang-format off
    PyVarObject_HEAD_INIT(NULL, 0)
    .tp_name = "_tskit.TreeSequence",
    .tp_basicsize = sizeof(TreeSequence),
    .tp_dealloc = (destructor) TreeSequence_dealloc,
    .tp_flags = Py_TPFLAGS_DEFAULT,
    .tp_doc = "TreeSequence objects",
    .tp_methods = TreeSequence_methods,
    .tp_init = (initproc) TreeSequence_init,
    .tp_new = PyType_GenericNew,
    // clang-format on
};

/*===================================================================
 * Tree
 *===================================================================
 */

static int
Tree_check_state(Tree *self)
{
    int ret = 0;
    if (self->tree == NULL) {
        PyErr_SetString(PyExc_SystemError, "tree not initialised");
        ret = -1;
    }
    return ret;
}

static int
Tree_check_bounds(Tree *self, int node)
{
    int ret = 0;
    if (node < 0 || node >= (int) self->tree->num_nodes) {
        PyErr_SetString(PyExc_ValueError, "Node index out of bounds");
        ret = -1;
    }
    return ret;
}

static void
Tree_dealloc(Tree *self)
{
    if (self->tree != NULL) {
        tsk_tree_free(self->tree);
        PyMem_Free(self->tree);
        self->tree = NULL;
    }
    Py_XDECREF(self->tree_sequence);
    Py_TYPE(self)->tp_free((PyObject *) self);
}

static int
Tree_init(Tree *self, PyObject *args, PyObject *kwds)
{
    int ret = -1;
    int err;
    static char *kwlist[] = { "tree_sequence", "options", "tracked_samples", NULL };
    PyObject *py_tracked_samples = NULL;
    TreeSequence *tree_sequence = NULL;
    tsk_id_t *tracked_samples = NULL;
    unsigned int options = 0;
    size_t j, num_tracked_samples, num_nodes;
    PyObject *item;

    self->tree = NULL;
    if (!PyArg_ParseTupleAndKeywords(args, kwds, "O!|IO!", kwlist, &TreeSequenceType,
            &tree_sequence, &options, &PyList_Type, &py_tracked_samples)) {
        goto out;
    }
    self->tree_sequence = tree_sequence;
    Py_INCREF(self->tree_sequence);
    if (TreeSequence_check_state(tree_sequence) != 0) {
        goto out;
    }
    num_nodes = tsk_treeseq_get_num_nodes(tree_sequence->tree_sequence);
    num_tracked_samples = 0;
    if (py_tracked_samples != NULL) {
        if ((options & TSK_NO_SAMPLE_COUNTS)) {
            PyErr_SetString(PyExc_ValueError,
                "Cannot specified tracked_samples without count_samples flag");
            goto out;
        }
        num_tracked_samples = PyList_Size(py_tracked_samples);
    }
    tracked_samples = PyMem_Malloc(num_tracked_samples * sizeof(tsk_id_t));
    if (tracked_samples == NULL) {
        PyErr_NoMemory();
        goto out;
    }
    for (j = 0; j < num_tracked_samples; j++) {
        item = PyList_GetItem(py_tracked_samples, j);
        if (!PyNumber_Check(item)) {
            PyErr_SetString(PyExc_TypeError, "sample must be a number");
            goto out;
        }
        tracked_samples[j] = (tsk_id_t) PyLong_AsLong(item);
        if (tracked_samples[j] < 0 || tracked_samples[j] >= (tsk_id_t) num_nodes) {
            PyErr_SetString(PyExc_ValueError, "samples must be valid nodes");
            goto out;
        }
    }
    self->tree = PyMem_Malloc(sizeof(tsk_tree_t));
    if (self->tree == NULL) {
        PyErr_NoMemory();
        goto out;
    }
    err = tsk_tree_init(self->tree, tree_sequence->tree_sequence, (tsk_flags_t) options);
    if (err != 0) {
        handle_library_error(err);
        goto out;
    }
    if (!(options & TSK_NO_SAMPLE_COUNTS)) {
        err = tsk_tree_set_tracked_samples(
            self->tree, num_tracked_samples, tracked_samples);
        if (err != 0) {
            handle_library_error(err);
            goto out;
        }
    }
    ret = 0;
out:
    if (tracked_samples != NULL) {
        PyMem_Free(tracked_samples);
    }
    return ret;
}

static PyObject *
Tree_first(Tree *self)
{
    PyObject *ret = NULL;
    int err;

    if (Tree_check_state(self) != 0) {
        goto out;
    }
    err = tsk_tree_first(self->tree);
    if (err < 0) {
        handle_library_error(err);
        goto out;
    }
    ret = Py_BuildValue("");
out:
    return ret;
}

static PyObject *
Tree_last(Tree *self)
{
    PyObject *ret = NULL;
    int err;

    if (Tree_check_state(self) != 0) {
        goto out;
    }
    err = tsk_tree_last(self->tree);
    if (err < 0) {
        handle_library_error(err);
        goto out;
    }
    ret = Py_BuildValue("");
out:
    return ret;
}

static PyObject *
Tree_next(Tree *self)
{
    PyObject *ret = NULL;
    int err;

    if (Tree_check_state(self) != 0) {
        goto out;
    }
    err = tsk_tree_next(self->tree);
    if (err < 0) {
        handle_library_error(err);
        goto out;
    }
    ret = Py_BuildValue("i", err == 1);
out:
    return ret;
}

static PyObject *
Tree_prev(Tree *self)
{
    PyObject *ret = NULL;
    int err;

    if (Tree_check_state(self) != 0) {
        goto out;
    }
    err = tsk_tree_prev(self->tree);
    if (err < 0) {
        handle_library_error(err);
        goto out;
    }
    ret = Py_BuildValue("i", err == 1);
out:
    return ret;
}

static PyObject *
Tree_clear(Tree *self)
{
    PyObject *ret = NULL;
    int err;

    if (Tree_check_state(self) != 0) {
        goto out;
    }
    err = tsk_tree_clear(self->tree);
    if (err < 0) {
        handle_library_error(err);
        goto out;
    }
    ret = Py_BuildValue("");
out:
    return ret;
}

static PyObject *
Tree_get_sample_size(Tree *self)
{
    PyObject *ret = NULL;

    if (Tree_check_state(self) != 0) {
        goto out;
    }
    ret = Py_BuildValue("n", (Py_ssize_t) self->tree->tree_sequence->num_samples);
out:
    return ret;
}

static PyObject *
Tree_get_num_nodes(Tree *self)
{
    PyObject *ret = NULL;

    if (Tree_check_state(self) != 0) {
        goto out;
    }
    ret = Py_BuildValue("n", (Py_ssize_t) self->tree->num_nodes);
out:
    return ret;
}

static PyObject *
Tree_get_num_roots(Tree *self)
{
    PyObject *ret = NULL;

    if (Tree_check_state(self) != 0) {
        goto out;
    }
    ret = Py_BuildValue("n", (Py_ssize_t) tsk_tree_get_num_roots(self->tree));
out:
    return ret;
}

static PyObject *
Tree_get_index(Tree *self)
{
    PyObject *ret = NULL;

    if (Tree_check_state(self) != 0) {
        goto out;
    }
    ret = Py_BuildValue("n", (Py_ssize_t) self->tree->index);
out:
    return ret;
}

static PyObject *
Tree_get_left_root(Tree *self)
{
    PyObject *ret = NULL;

    if (Tree_check_state(self) != 0) {
        goto out;
    }
    ret = Py_BuildValue("i", (int) self->tree->left_root);
out:
    return ret;
}

static PyObject *
Tree_get_left(Tree *self)
{
    PyObject *ret = NULL;

    if (Tree_check_state(self) != 0) {
        goto out;
    }
    ret = Py_BuildValue("d", self->tree->left);
out:
    return ret;
}

static PyObject *
Tree_get_right(Tree *self)
{
    PyObject *ret = NULL;

    if (Tree_check_state(self) != 0) {
        goto out;
    }
    ret = Py_BuildValue("d", self->tree->right);
out:
    return ret;
}

static PyObject *
Tree_get_options(Tree *self)
{
    PyObject *ret = NULL;

    if (Tree_check_state(self) != 0) {
        goto out;
    }
    ret = Py_BuildValue("i", self->tree->options);
out:
    return ret;
}

static int
Tree_get_node_argument(Tree *self, PyObject *args, int *node)
{
    int ret = -1;
    if (Tree_check_state(self) != 0) {
        goto out;
    }
    if (!PyArg_ParseTuple(args, "I", node)) {
        goto out;
    }
    if (Tree_check_bounds(self, *node)) {
        goto out;
    }
    ret = 0;
out:
    return ret;
}

static PyObject *
Tree_is_sample(Tree *self, PyObject *args)
{
    PyObject *ret = NULL;
    int node;

    if (Tree_get_node_argument(self, args, &node) != 0) {
        goto out;
    }
    ret = Py_BuildValue("i", tsk_tree_is_sample(self->tree, (tsk_id_t) node));
out:
    return ret;
}

static PyObject *
Tree_is_descendant(Tree *self, PyObject *args)
{
    PyObject *ret = NULL;
    int u, v;

    if (Tree_check_state(self) != 0) {
        goto out;
    }
    if (!PyArg_ParseTuple(args, "II", &u, &v)) {
        goto out;
    }
    if (Tree_check_bounds(self, (tsk_id_t) u)) {
        goto out;
    }
    if (Tree_check_bounds(self, (tsk_id_t) v)) {
        goto out;
    }
    ret = Py_BuildValue(
        "i", tsk_tree_is_descendant(self->tree, (tsk_id_t) u, (tsk_id_t) v));
out:
    return ret;
}

static PyObject *
Tree_get_parent(Tree *self, PyObject *args)
{
    PyObject *ret = NULL;
    tsk_id_t parent;
    int node;

    if (Tree_get_node_argument(self, args, &node) != 0) {
        goto out;
    }
    parent = self->tree->parent[node];
    ret = Py_BuildValue("i", (int) parent);
out:
    return ret;
}

static PyObject *
Tree_get_population(Tree *self, PyObject *args)
{
    PyObject *ret = NULL;
    tsk_node_t node;
    int node_id, err;

    if (Tree_get_node_argument(self, args, &node_id) != 0) {
        goto out;
    }
    err = tsk_treeseq_get_node(self->tree->tree_sequence, node_id, &node);
    if (err != 0) {
        handle_library_error(err);
        goto out;
    }
    ret = Py_BuildValue("i", (int) node.population);
out:
    return ret;
}

static PyObject *
Tree_get_time(Tree *self, PyObject *args)
{
    PyObject *ret = NULL;
    double time;
    int node, err;

    if (Tree_get_node_argument(self, args, &node) != 0) {
        goto out;
    }
    err = tsk_tree_get_time(self->tree, node, &time);
    if (ret != 0) {
        handle_library_error(err);
        goto out;
    }
    ret = Py_BuildValue("d", time);
out:
    return ret;
}

static PyObject *
Tree_get_left_child(Tree *self, PyObject *args)
{
    PyObject *ret = NULL;
    tsk_id_t child;
    int node;

    if (Tree_get_node_argument(self, args, &node) != 0) {
        goto out;
    }
    child = self->tree->left_child[node];
    ret = Py_BuildValue("i", (int) child);
out:
    return ret;
}

static PyObject *
Tree_get_right_child(Tree *self, PyObject *args)
{
    PyObject *ret = NULL;
    tsk_id_t child;
    int node;

    if (Tree_get_node_argument(self, args, &node) != 0) {
        goto out;
    }
    child = self->tree->right_child[node];
    ret = Py_BuildValue("i", (int) child);
out:
    return ret;
}

static PyObject *
Tree_get_left_sib(Tree *self, PyObject *args)
{
    PyObject *ret = NULL;
    tsk_id_t sib;
    int node;

    if (Tree_get_node_argument(self, args, &node) != 0) {
        goto out;
    }
    sib = self->tree->left_sib[node];
    ret = Py_BuildValue("i", (int) sib);
out:
    return ret;
}

static PyObject *
Tree_get_right_sib(Tree *self, PyObject *args)
{
    PyObject *ret = NULL;
    tsk_id_t sib;
    int node;

    if (Tree_get_node_argument(self, args, &node) != 0) {
        goto out;
    }
    sib = self->tree->right_sib[node];
    ret = Py_BuildValue("i", (int) sib);
out:
    return ret;
}

static PyObject *
Tree_get_children(Tree *self, PyObject *args)
{
    PyObject *ret = NULL;
    int node;
    tsk_id_t u;
    size_t j, num_children;
    tsk_id_t *children = NULL;

    if (Tree_get_node_argument(self, args, &node) != 0) {
        goto out;
    }
    num_children = 0;
    for (u = self->tree->left_child[node]; u != TSK_NULL; u = self->tree->right_sib[u]) {
        num_children++;
    }
    children = PyMem_Malloc(num_children * sizeof(tsk_id_t));
    if (children == NULL) {
        PyErr_NoMemory();
        goto out;
    }
    j = 0;
    for (u = self->tree->left_child[node]; u != TSK_NULL; u = self->tree->right_sib[u]) {
        children[j] = u;
        j++;
    }
    ret = convert_node_id_list(children, num_children);
out:
    if (children != NULL) {
        PyMem_Free(children);
    }
    return ret;
}

static PyObject *
Tree_depth(Tree *self, PyObject *args)
{
    PyObject *ret = NULL;
    tsk_size_t depth;
    int node, err;

    if (Tree_get_node_argument(self, args, &node) != 0) {
        goto out;
    }
    err = tsk_tree_depth(self->tree, node, &depth);
    if (ret != 0) {
        handle_library_error(err);
        goto out;
    }
    ret = Py_BuildValue("I", (unsigned int) depth);
out:
    return ret;
}

static bool
Tree_check_sample_list(Tree *self)
{
    bool ret = tsk_tree_has_sample_lists(self->tree);
    if (!ret) {
        PyErr_SetString(PyExc_ValueError,
            "Sample lists not supported. Please set sample_lists=True.");
    }
    return ret;
}

static PyObject *
Tree_get_right_sample(Tree *self, PyObject *args)
{
    PyObject *ret = NULL;
    tsk_id_t sample_index;
    int node;

    if (Tree_get_node_argument(self, args, &node) != 0) {
        goto out;
    }
    if (!Tree_check_sample_list(self)) {
        goto out;
    }
    sample_index = self->tree->right_sample[node];
    ret = Py_BuildValue("i", (int) sample_index);
out:
    return ret;
}

static PyObject *
Tree_get_left_sample(Tree *self, PyObject *args)
{
    PyObject *ret = NULL;
    tsk_id_t sample_index;
    int node;

    if (Tree_get_node_argument(self, args, &node) != 0) {
        goto out;
    }
    if (!Tree_check_sample_list(self)) {
        goto out;
    }
    sample_index = self->tree->left_sample[node];
    ret = Py_BuildValue("i", (int) sample_index);
out:
    return ret;
}

static PyObject *
Tree_get_next_sample(Tree *self, PyObject *args)
{
    PyObject *ret = NULL;
    tsk_id_t out_index;
    int in_index, num_samples;

    if (Tree_check_state(self) != 0) {
        goto out;
    }
    if (!PyArg_ParseTuple(args, "I", &in_index)) {
        goto out;
    }
    num_samples = (int) tsk_treeseq_get_num_samples(self->tree->tree_sequence);
    if (in_index < 0 || in_index >= num_samples) {
        PyErr_SetString(PyExc_ValueError, "Sample index out of bounds");
        goto out;
    }
    if (!Tree_check_sample_list(self)) {
        goto out;
    }
    out_index = self->tree->next_sample[in_index];
    ret = Py_BuildValue("i", (int) out_index);
out:
    return ret;
}

static PyObject *
Tree_get_mrca(Tree *self, PyObject *args)
{
    PyObject *ret = NULL;
    int err;
    tsk_id_t mrca;
    int u, v;

    if (Tree_check_state(self) != 0) {
        goto out;
    }
    if (!PyArg_ParseTuple(args, "ii", &u, &v)) {
        goto out;
    }
    if (Tree_check_bounds(self, u)) {
        goto out;
    }
    if (Tree_check_bounds(self, v)) {
        goto out;
    }
    err = tsk_tree_get_mrca(self->tree, (tsk_id_t) u, (tsk_id_t) v, &mrca);
    if (err != 0) {
        handle_library_error(err);
        goto out;
    }
    ret = Py_BuildValue("i", (int) mrca);
out:
    return ret;
}

static PyObject *
Tree_get_num_children(Tree *self, PyObject *args)
{
    PyObject *ret = NULL;
    unsigned int num_children;
    int node;
    tsk_id_t u;

    if (Tree_get_node_argument(self, args, &node) != 0) {
        goto out;
    }
    num_children = 0;
    for (u = self->tree->left_child[node]; u != TSK_NULL; u = self->tree->right_sib[u]) {
        num_children++;
    }
    ret = Py_BuildValue("I", num_children);
out:
    return ret;
}

static PyObject *
Tree_get_num_samples(Tree *self, PyObject *args)
{
    PyObject *ret = NULL;
    size_t num_samples;
    int err, node;

    if (Tree_get_node_argument(self, args, &node) != 0) {
        goto out;
    }
    err = tsk_tree_get_num_samples(self->tree, (tsk_id_t) node, &num_samples);
    if (err != 0) {
        handle_library_error(err);
        goto out;
    }
    ret = Py_BuildValue("I", (unsigned int) num_samples);
out:
    return ret;
}

static PyObject *
Tree_get_num_tracked_samples(Tree *self, PyObject *args)
{
    PyObject *ret = NULL;
    size_t num_tracked_samples;
    int err, node;

    if (Tree_get_node_argument(self, args, &node) != 0) {
        goto out;
    }
    err = tsk_tree_get_num_tracked_samples(
        self->tree, (tsk_id_t) node, &num_tracked_samples);
    if (err != 0) {
        handle_library_error(err);
        goto out;
    }
    ret = Py_BuildValue("I", (unsigned int) num_tracked_samples);
out:
    return ret;
}

static PyObject *
Tree_get_sites(Tree *self, PyObject *args)
{
    PyObject *ret = NULL;

    if (Tree_check_state(self) != 0) {
        goto out;
    }
    ret = convert_sites(self->tree->sites, self->tree->sites_length);
out:
    return ret;
}

static PyObject *
Tree_get_num_sites(Tree *self)
{
    PyObject *ret = NULL;

    if (Tree_check_state(self) != 0) {
        goto out;
    }
    ret = Py_BuildValue("n", (Py_ssize_t) self->tree->sites_length);
out:
    return ret;
}

static PyObject *
Tree_get_newick(Tree *self, PyObject *args, PyObject *kwds)
{
    PyObject *ret = NULL;
    static char *kwlist[] = { "root", "precision", "buffer_size", NULL };
    int precision = 14;
    /* We have a default bufsize for convenience, but the high-level code
     * should set this by computing an upper bound. */
    Py_ssize_t buffer_size = 1024;
    int root, err;
    char *buffer = NULL;

    if (Tree_check_state(self) != 0) {
        goto out;
    }
    if (!PyArg_ParseTupleAndKeywords(
            args, kwds, "i|in", kwlist, &root, &precision, &buffer_size)) {
        goto out;
    }
    if (precision < 0 || precision > 16) {
        PyErr_SetString(
            PyExc_ValueError, "Precision must be between 0 and 16, inclusive");
        goto out;
    }
    if (buffer_size <= 0) {
        PyErr_SetString(PyExc_ValueError, "Buffer size must be > 0");
        goto out;
    }
    buffer = PyMem_Malloc(buffer_size);
    if (buffer == NULL) {
        PyErr_NoMemory();
    }
    err = tsk_convert_newick(
        self->tree, (tsk_id_t) root, precision, 0, (size_t) buffer_size, buffer);
    if (err != 0) {
        handle_library_error(err);
        goto out;
    }
    ret = PyBytes_FromString(buffer);
out:
    if (buffer != NULL) {
        PyMem_Free(buffer);
    }
    return ret;
}

static PyObject *
Tree_map_mutations(Tree *self, PyObject *args, PyObject *kwds)
{
    PyObject *ret = NULL;
    PyObject *genotypes = NULL;
    PyObject *py_transitions = NULL;
    PyArrayObject *genotypes_array = NULL;
    static char *kwlist[] = { "genotypes", NULL };
    int8_t ancestral_state;
    tsk_state_transition_t *transitions = NULL;
    tsk_size_t num_transitions;
    npy_intp *shape;
    int err;

    if (Tree_check_state(self) != 0) {
        goto out;
    }
    if (!PyArg_ParseTupleAndKeywords(args, kwds, "O", kwlist, &genotypes)) {
        goto out;
    }
    genotypes_array = (PyArrayObject *) PyArray_FROMANY(
        genotypes, NPY_INT8, 1, 1, NPY_ARRAY_IN_ARRAY);
    if (genotypes_array == NULL) {
        goto out;
    }
    shape = PyArray_DIMS(genotypes_array);
    if (shape[0] != tsk_treeseq_get_num_samples(self->tree->tree_sequence)) {
        PyErr_SetString(
            PyExc_ValueError, "Genotypes array must have 1D (num_samples,) array");
        goto out;
    }

    err = tsk_tree_map_mutations(self->tree, (int8_t *) PyArray_DATA(genotypes_array),
        NULL, 0, &ancestral_state, &num_transitions, &transitions);
    if (err != 0) {
        handle_library_error(err);
        goto out;
    }
    py_transitions = convert_transitions(transitions, num_transitions);
    if (py_transitions == NULL) {
        goto out;
    }
    ret = Py_BuildValue("iO", ancestral_state, py_transitions);
out:
    if (transitions != NULL) {
        free(transitions);
    }
    Py_XDECREF(genotypes_array);
    Py_XDECREF(py_transitions);
    return ret;
}

/* Forward declaration */
static PyTypeObject TreeType;

static PyObject *
Tree_equals(Tree *self, PyObject *args)
{
    PyObject *ret = NULL;
    Tree *other = NULL;

    if (Tree_check_state(self) != 0) {
        goto out;
    }
    if (!PyArg_ParseTuple(args, "O!", &TreeType, &other)) {
        goto out;
    }
    if (Tree_check_state(other) != 0) {
        goto out;
    }
    ret = Py_BuildValue("i", tsk_tree_equals(self->tree, other->tree));
out:
    return ret;
}

static PyObject *
Tree_copy(Tree *self)
{
    int err;
    PyObject *ret = NULL;
    PyObject *args = NULL;
    Tree *copy = NULL;

    if (Tree_check_state(self) != 0) {
        goto out;
    }
    args = Py_BuildValue("(O,i)", self->tree_sequence, self->tree->options);
    if (args == NULL) {
        goto out;
    }
    copy = (Tree *) PyObject_CallObject((PyObject *) &TreeType, args);
    if (copy == NULL) {
        goto out;
    }
    err = tsk_tree_copy(self->tree, copy->tree, TSK_NO_INIT);
    if (err != 0) {
        handle_library_error(err);
        goto out;
    }
    ret = (PyObject *) copy;
    copy = NULL;
out:
    Py_XDECREF(args);
    Py_XDECREF(copy);
    return ret;
}

static PyObject *
Tree_get_kc_distance(Tree *self, PyObject *args, PyObject *kwds)
{
    PyObject *ret = NULL;
    Tree *other = NULL;
    static char *kwlist[] = { "other", "lambda_", NULL };
    double lambda = 0;
    double result;
    int err;

    if (Tree_check_state(self) != 0) {
        goto out;
    }
    if (!PyArg_ParseTupleAndKeywords(
            args, kwds, "O!d", kwlist, &TreeType, &other, &lambda)) {
        goto out;
    }
    err = tsk_tree_kc_distance(self->tree, other->tree, lambda, &result);
    if (err != 0) {
        handle_library_error(err);
        goto out;
    }
    ret = Py_BuildValue("d", result);
out:
    return ret;
}

static PyObject *
Tree_get_root_threshold(Tree *self)
{
    PyObject *ret = NULL;

    if (Tree_check_state(self) != 0) {
        goto out;
    }
    ret = Py_BuildValue("I", (unsigned int) tsk_tree_get_root_threshold(self->tree));
out:
    return ret;
}

static PyObject *
Tree_set_root_threshold(Tree *self, PyObject *args)
{
    PyObject *ret = NULL;
    int err;
    unsigned int threshold = 0;

    if (Tree_check_state(self) != 0) {
        goto out;
    }
    if (!PyArg_ParseTuple(args, "I", &threshold)) {
        goto out;
    }

    err = tsk_tree_set_root_threshold(self->tree, threshold);
    if (err != 0) {
        handle_library_error(err);
        goto out;
    }
    ret = Py_BuildValue("");
out:
    return ret;
}

static PyMethodDef Tree_methods[] = {
    { .ml_name = "first",
        .ml_meth = (PyCFunction) Tree_first,
        .ml_flags = METH_NOARGS,
        .ml_doc = "Sets this tree to the first in the sequence." },
    { .ml_name = "last",
        .ml_meth = (PyCFunction) Tree_last,
        .ml_flags = METH_NOARGS,
        .ml_doc = "Sets this tree to the last in the sequence." },
    { .ml_name = "prev",
        .ml_meth = (PyCFunction) Tree_prev,
        .ml_flags = METH_NOARGS,
        .ml_doc = "Sets this tree to the previous one in the sequence." },
    { .ml_name = "next",
        .ml_meth = (PyCFunction) Tree_next,
        .ml_flags = METH_NOARGS,
        .ml_doc = "Sets this tree to the next one in the sequence." },
    { .ml_name = "clear",
        .ml_meth = (PyCFunction) Tree_clear,
        .ml_flags = METH_NOARGS,
        .ml_doc = "Resets this tree back to the cleared null state." },
    { .ml_name = "get_sample_size",
        .ml_meth = (PyCFunction) Tree_get_sample_size,
        .ml_flags = METH_NOARGS,
        .ml_doc = "Returns the number of samples in this tree." },
    { .ml_name = "get_num_nodes",
        .ml_meth = (PyCFunction) Tree_get_num_nodes,
        .ml_flags = METH_NOARGS,
        .ml_doc = "Returns the number of nodes in this tree." },
    { .ml_name = "get_num_roots",
        .ml_meth = (PyCFunction) Tree_get_num_roots,
        .ml_flags = METH_NOARGS,
        .ml_doc = "Returns the number of roots in this tree." },
    { .ml_name = "get_index",
        .ml_meth = (PyCFunction) Tree_get_index,
        .ml_flags = METH_NOARGS,
        .ml_doc = "Returns the index this tree occupies within the tree sequence." },
    { .ml_name = "get_left_root",
        .ml_meth = (PyCFunction) Tree_get_left_root,
        .ml_flags = METH_NOARGS,
        .ml_doc = "Returns the root of the tree." },
    { .ml_name = "get_left",
        .ml_meth = (PyCFunction) Tree_get_left,
        .ml_flags = METH_NOARGS,
        .ml_doc = "Returns the left-most coordinate (inclusive)." },
    { .ml_name = "get_right",
        .ml_meth = (PyCFunction) Tree_get_right,
        .ml_flags = METH_NOARGS,
        .ml_doc = "Returns the right-most coordinate (exclusive)." },
    { .ml_name = "get_sites",
        .ml_meth = (PyCFunction) Tree_get_sites,
        .ml_flags = METH_NOARGS,
        .ml_doc = "Returns the list of sites on this tree." },
    { .ml_name = "get_options",
        .ml_meth = (PyCFunction) Tree_get_options,
        .ml_flags = METH_NOARGS,
        .ml_doc = "Returns the value of the options variable." },
    { .ml_name = "get_num_sites",
        .ml_meth = (PyCFunction) Tree_get_num_sites,
        .ml_flags = METH_NOARGS,
        .ml_doc = "Returns the number of sites on this tree." },
    { .ml_name = "is_sample",
        .ml_meth = (PyCFunction) Tree_is_sample,
        .ml_flags = METH_VARARGS,
        .ml_doc = "Returns True if the specified node is a sample." },
    { .ml_name = "is_descendant",
        .ml_meth = (PyCFunction) Tree_is_descendant,
        .ml_flags = METH_VARARGS,
        .ml_doc = "Returns True if u is a descendant of v." },
    { .ml_name = "depth",
        .ml_meth = (PyCFunction) Tree_depth,
        .ml_flags = METH_VARARGS,
        .ml_doc = "Returns the depth of node u" },
    { .ml_name = "get_parent",
        .ml_meth = (PyCFunction) Tree_get_parent,
        .ml_flags = METH_VARARGS,
        .ml_doc = "Returns the parent of node u" },
    { .ml_name = "get_time",
        .ml_meth = (PyCFunction) Tree_get_time,
        .ml_flags = METH_VARARGS,
        .ml_doc = "Returns the time of node u" },
    { .ml_name = "get_population",
        .ml_meth = (PyCFunction) Tree_get_population,
        .ml_flags = METH_VARARGS,
        .ml_doc = "Returns the population of node u" },
    { .ml_name = "get_left_child",
        .ml_meth = (PyCFunction) Tree_get_left_child,
        .ml_flags = METH_VARARGS,
        .ml_doc = "Returns the left-most child of node u" },
    { .ml_name = "get_right_child",
        .ml_meth = (PyCFunction) Tree_get_right_child,
        .ml_flags = METH_VARARGS,
        .ml_doc = "Returns the right-most child of node u" },
    { .ml_name = "get_left_sib",
        .ml_meth = (PyCFunction) Tree_get_left_sib,
        .ml_flags = METH_VARARGS,
        .ml_doc = "Returns the left-most sib of node u" },
    { .ml_name = "get_right_sib",
        .ml_meth = (PyCFunction) Tree_get_right_sib,
        .ml_flags = METH_VARARGS,
        .ml_doc = "Returns the right-most sib of node u" },
    { .ml_name = "get_children",
        .ml_meth = (PyCFunction) Tree_get_children,
        .ml_flags = METH_VARARGS,
        .ml_doc = "Returns the children of u in left-right order." },
    { .ml_name = "get_left_sample",
        .ml_meth = (PyCFunction) Tree_get_left_sample,
        .ml_flags = METH_VARARGS,
        .ml_doc = "Returns the index of the left-most sample descending from u." },
    { .ml_name = "get_right_sample",
        .ml_meth = (PyCFunction) Tree_get_right_sample,
        .ml_flags = METH_VARARGS,
        .ml_doc = "Returns the index of the right-most sample descending from u." },
    { .ml_name = "get_next_sample",
        .ml_meth = (PyCFunction) Tree_get_next_sample,
        .ml_flags = METH_VARARGS,
        .ml_doc
        = "Returns the index of the next sample after the specified sample index." },
    { .ml_name = "get_mrca",
        .ml_meth = (PyCFunction) Tree_get_mrca,
        .ml_flags = METH_VARARGS,
        .ml_doc = "Returns the MRCA of nodes u and v" },
    { .ml_name = "get_num_children",
        .ml_meth = (PyCFunction) Tree_get_num_children,
        .ml_flags = METH_VARARGS,
        .ml_doc = "Returns the number of children of node u." },
    { .ml_name = "get_num_samples",
        .ml_meth = (PyCFunction) Tree_get_num_samples,
        .ml_flags = METH_VARARGS,
        .ml_doc = "Returns the number of samples below node u." },
    { .ml_name = "get_num_tracked_samples",
        .ml_meth = (PyCFunction) Tree_get_num_tracked_samples,
        .ml_flags = METH_VARARGS,
        .ml_doc = "Returns the number of tracked samples below node u." },
    { .ml_name = "get_newick",
        .ml_meth = (PyCFunction) Tree_get_newick,
        .ml_flags = METH_VARARGS | METH_KEYWORDS,
        .ml_doc = "Returns the newick representation of this tree." },
    { .ml_name = "map_mutations",
        .ml_meth = (PyCFunction) Tree_map_mutations,
        .ml_flags = METH_VARARGS | METH_KEYWORDS,
        .ml_doc
        = "Returns a parsimonious state reconstruction for the specified genotypes." },
    { .ml_name = "equals",
        .ml_meth = (PyCFunction) Tree_equals,
        .ml_flags = METH_VARARGS,
        .ml_doc = "Returns True if this tree is equal to the parameter tree." },
    { .ml_name = "copy",
        .ml_meth = (PyCFunction) Tree_copy,
        .ml_flags = METH_NOARGS,
        .ml_doc = "Returns a copy of this tree." },
    { .ml_name = "get_kc_distance",
        .ml_meth = (PyCFunction) Tree_get_kc_distance,
        .ml_flags = METH_VARARGS | METH_KEYWORDS,
        .ml_doc = "Returns the KC distance between this tree and another." },
    { .ml_name = "set_root_threshold",
        .ml_meth = (PyCFunction) Tree_set_root_threshold,
        .ml_flags = METH_VARARGS,
        .ml_doc = "Sets the root threshold to the specified value." },
    { .ml_name = "get_root_threshold",
        .ml_meth = (PyCFunction) Tree_get_root_threshold,
        .ml_flags = METH_NOARGS,
        .ml_doc = "Returns the root threshold for this tree." },
    { NULL } /* Sentinel */
};

static PyTypeObject TreeType = {
    // clang-format off
    PyVarObject_HEAD_INIT(NULL, 0)
    .tp_name = "_tskit.Tree",
    .tp_basicsize = sizeof(Tree),
    .tp_dealloc = (destructor) Tree_dealloc,
    .tp_flags = Py_TPFLAGS_DEFAULT,
    .tp_doc = "Tree objects",
    .tp_methods = Tree_methods,
    .tp_init = (initproc) Tree_init,
    .tp_new = PyType_GenericNew,
    // clang-format on
};

/*===================================================================
 * TreeDiffIterator
 *===================================================================
 */

static int
TreeDiffIterator_check_state(TreeDiffIterator *self)
{
    int ret = 0;
    if (self->tree_diff_iterator == NULL) {
        PyErr_SetString(PyExc_SystemError, "iterator not initialised");
        ret = -1;
    }
    return ret;
}

static void
TreeDiffIterator_dealloc(TreeDiffIterator *self)
{
    if (self->tree_diff_iterator != NULL) {
        tsk_diff_iter_free(self->tree_diff_iterator);
        PyMem_Free(self->tree_diff_iterator);
        self->tree_diff_iterator = NULL;
    }
    Py_XDECREF(self->tree_sequence);
    Py_TYPE(self)->tp_free((PyObject *) self);
}

static int
TreeDiffIterator_init(TreeDiffIterator *self, PyObject *args, PyObject *kwds)
{
    int ret = -1;
    int err;
    static char *kwlist[] = { "tree_sequence", "include_terminal", NULL };
    TreeSequence *tree_sequence;
    int include_terminal = 0;
    tsk_flags_t options = 0;

    self->tree_diff_iterator = NULL;
    self->tree_sequence = NULL;
    if (!PyArg_ParseTupleAndKeywords(args, kwds, "O!|p", kwlist, &TreeSequenceType,
            &tree_sequence, &include_terminal)) {
        goto out;
    }
    if (include_terminal) {
        options |= TSK_INCLUDE_TERMINAL;
    }
    self->tree_sequence = tree_sequence;
    Py_INCREF(self->tree_sequence);
    if (TreeSequence_check_state(self->tree_sequence) != 0) {
        goto out;
    }
    self->tree_diff_iterator = PyMem_Malloc(sizeof(tsk_diff_iter_t));
    if (self->tree_diff_iterator == NULL) {
        PyErr_NoMemory();
        goto out;
    }
    memset(self->tree_diff_iterator, 0, sizeof(tsk_diff_iter_t));
    err = tsk_diff_iter_init(
        self->tree_diff_iterator, self->tree_sequence->tree_sequence, options);
    if (err != 0) {
        handle_library_error(err);
        goto out;
    }
    ret = 0;
out:
    return ret;
}

static PyObject *
TreeDiffIterator_next(TreeDiffIterator *self)
{
    PyObject *ret = NULL;
    PyObject *out_list = NULL;
    PyObject *in_list = NULL;
    PyObject *value = NULL;
    int err;
    double left, right;
    tsk_size_t list_size, j;
    tsk_edge_list_node_t *record;
    tsk_edge_list_t records_out, records_in;

    if (TreeDiffIterator_check_state(self) != 0) {
        goto out;
    }
    err = tsk_diff_iter_next(
        self->tree_diff_iterator, &left, &right, &records_out, &records_in);
    if (err < 0) {
        handle_library_error(err);
        goto out;
    }
    if (err == 1) {
        /* out records */
        record = records_out.head;
        list_size = 0;
        while (record != NULL) {
            list_size++;
            record = record->next;
        }
        out_list = PyList_New(list_size);
        if (out_list == NULL) {
            goto out;
        }
        record = records_out.head;
        j = 0;
        while (record != NULL) {
            value = make_edge(&record->edge, true);
            if (value == NULL) {
                goto out;
            }
            PyList_SET_ITEM(out_list, j, value);
            record = record->next;
            j++;
        }
        /* in records */
        record = records_in.head;
        list_size = 0;
        while (record != NULL) {
            list_size++;
            record = record->next;
        }
        in_list = PyList_New(list_size);
        if (in_list == NULL) {
            goto out;
        }
        record = records_in.head;
        j = 0;
        while (record != NULL) {
            value = make_edge(&record->edge, true);
            if (value == NULL) {
                goto out;
            }
            PyList_SET_ITEM(in_list, j, value);
            record = record->next;
            j++;
        }
        ret = Py_BuildValue("(dd)OO", left, right, out_list, in_list);
    }
out:
    Py_XDECREF(out_list);
    Py_XDECREF(in_list);
    return ret;
}

static PyTypeObject TreeDiffIteratorType = {
    // clang-format off
    PyVarObject_HEAD_INIT(NULL, 0)
    .tp_name = "_tskit.TreeDiffIterator",
    .tp_basicsize = sizeof(TreeDiffIterator),
    .tp_dealloc = (destructor) TreeDiffIterator_dealloc,
    .tp_flags = Py_TPFLAGS_DEFAULT,
    .tp_doc = "TreeDiffIterator objects",
    .tp_iter = PyObject_SelfIter,
    .tp_iternext = (iternextfunc) TreeDiffIterator_next,
    .tp_init = (initproc) TreeDiffIterator_init,
    .tp_new = PyType_GenericNew,
    // clang-format on
};

/*===================================================================
 * VariantGenerator
 *===================================================================
 */

static int
VariantGenerator_check_state(VariantGenerator *self)
{
    int ret = 0;
    if (self->variant_generator == NULL) {
        PyErr_SetString(PyExc_SystemError, "converter not initialised");
        ret = -1;
    }
    return ret;
}

static void
VariantGenerator_dealloc(VariantGenerator *self)
{
    if (self->variant_generator != NULL) {
        tsk_vargen_free(self->variant_generator);
        PyMem_Free(self->variant_generator);
        self->variant_generator = NULL;
    }
    Py_XDECREF(self->tree_sequence);
    Py_TYPE(self)->tp_free((PyObject *) self);
}

static int
VariantGenerator_init(VariantGenerator *self, PyObject *args, PyObject *kwds)
{
    int ret = -1;
    int err;
    static char *kwlist[]
        = { "tree_sequence", "samples", "isolated_as_missing", "alleles", NULL };
    TreeSequence *tree_sequence = NULL;
    PyObject *samples_input = Py_None;
    PyObject *py_alleles = Py_None;
    PyArrayObject *samples_array = NULL;
    tsk_id_t *samples = NULL;
    size_t num_samples = 0;
    int isolated_as_missing = 1;
    const char **alleles = NULL;
    npy_intp *shape;
    tsk_flags_t options = 0;

    /* TODO add option for 16 bit genotypes */
    self->variant_generator = NULL;
    self->tree_sequence = NULL;
    if (!PyArg_ParseTupleAndKeywords(args, kwds, "O!|OiO", kwlist, &TreeSequenceType,
            &tree_sequence, &samples_input, &isolated_as_missing, &py_alleles)) {
        goto out;
    }
    if (!isolated_as_missing) {
        options |= TSK_ISOLATED_NOT_MISSING;
    }
    self->tree_sequence = tree_sequence;
    Py_INCREF(self->tree_sequence);
    if (TreeSequence_check_state(self->tree_sequence) != 0) {
        goto out;
    }
    if (samples_input != Py_None) {
        samples_array = (PyArrayObject *) PyArray_FROMANY(
            samples_input, NPY_INT32, 1, 1, NPY_ARRAY_IN_ARRAY);
        if (samples_array == NULL) {
            goto out;
        }
        shape = PyArray_DIMS(samples_array);
        num_samples = (size_t) shape[0];
        samples = PyArray_DATA(samples_array);
    }
    if (py_alleles != Py_None) {
        alleles = parse_allele_list(py_alleles);
        if (alleles == NULL) {
            goto out;
        }
    }
    self->variant_generator = PyMem_Malloc(sizeof(tsk_vargen_t));
    if (self->variant_generator == NULL) {
        PyErr_NoMemory();
        goto out;
    }
    /* Note: the vargen currently takes a copy of the samples list. If we wanted
     * to avoid this we would INCREF the samples array above and keep a reference
     * to in the object struct */
    err = tsk_vargen_init(self->variant_generator, self->tree_sequence->tree_sequence,
        samples, num_samples, alleles, options);
    if (err != 0) {
        handle_library_error(err);
        goto out;
    }
    ret = 0;
out:
    PyMem_Free(alleles);
    Py_XDECREF(samples_array);
    return ret;
}

static PyObject *
VariantGenerator_next(VariantGenerator *self)
{
    PyObject *ret = NULL;
    tsk_variant_t *var;
    int err;

    if (VariantGenerator_check_state(self) != 0) {
        goto out;
    }
    err = tsk_vargen_next(self->variant_generator, &var);
    if (err < 0) {
        handle_library_error(err);
        goto out;
    }
    if (err == 1) {
        ret = make_variant(var, self->variant_generator->num_samples);
    }
out:
    return ret;
}

static PyTypeObject VariantGeneratorType = {
    // clang-format off
    PyVarObject_HEAD_INIT(NULL, 0)
    .tp_name = "_tskit.VariantGenerator",
    .tp_basicsize = sizeof(VariantGenerator),
    .tp_dealloc = (destructor) VariantGenerator_dealloc,
    .tp_flags = Py_TPFLAGS_DEFAULT,
    .tp_doc = "VariantGenerator objects",
    .tp_iter = PyObject_SelfIter,
    .tp_iternext = (iternextfunc) VariantGenerator_next,
    .tp_init = (initproc) VariantGenerator_init,
    .tp_new = PyType_GenericNew,
    // clang-format on
};

/*===================================================================
 * LdCalculator
 *===================================================================
 */

static int
LdCalculator_check_state(LdCalculator *self)
{
    int ret = 0;
    if (self->ld_calc == NULL) {
        PyErr_SetString(PyExc_SystemError, "converter not initialised");
        ret = -1;
    }
    return ret;
}

static void
LdCalculator_dealloc(LdCalculator *self)
{
    if (self->ld_calc != NULL) {
        tsk_ld_calc_free(self->ld_calc);
        PyMem_Free(self->ld_calc);
        self->ld_calc = NULL;
    }
    Py_XDECREF(self->tree_sequence);
    Py_TYPE(self)->tp_free((PyObject *) self);
}

static int
LdCalculator_init(LdCalculator *self, PyObject *args, PyObject *kwds)
{
    int ret = -1;
    int err;
    static char *kwlist[] = { "tree_sequence", NULL };
    TreeSequence *tree_sequence;

    self->ld_calc = NULL;
    self->tree_sequence = NULL;
    if (!PyArg_ParseTupleAndKeywords(
            args, kwds, "O!", kwlist, &TreeSequenceType, &tree_sequence)) {
        goto out;
    }
    self->tree_sequence = tree_sequence;
    Py_INCREF(self->tree_sequence);
    if (TreeSequence_check_state(self->tree_sequence) != 0) {
        goto out;
    }
    self->ld_calc = PyMem_Malloc(sizeof(tsk_ld_calc_t));
    if (self->ld_calc == NULL) {
        PyErr_NoMemory();
        goto out;
    }
    memset(self->ld_calc, 0, sizeof(tsk_ld_calc_t));
    err = tsk_ld_calc_init(self->ld_calc, self->tree_sequence->tree_sequence);
    if (err != 0) {
        handle_library_error(err);
        goto out;
    }
    ret = 0;
out:
    return ret;
}

static PyObject *
LdCalculator_get_r2(LdCalculator *self, PyObject *args)
{
    int err;
    PyObject *ret = NULL;
    Py_ssize_t a, b;
    double r2;

    if (LdCalculator_check_state(self) != 0) {
        goto out;
    }
    if (!PyArg_ParseTuple(args, "nn", &a, &b)) {
        goto out;
    }
    Py_BEGIN_ALLOW_THREADS err
        = tsk_ld_calc_get_r2(self->ld_calc, (size_t) a, (size_t) b, &r2);
    Py_END_ALLOW_THREADS if (err != 0)
    {
        handle_library_error(err);
        goto out;
    }
    ret = Py_BuildValue("d", r2);
out:
    return ret;
}

/* TODO this implementation is brittle and cumbersome. Replace with something that
 * returns a numpy array directly. Passing in the memory is a premature optimisation.
 */
static PyObject *
LdCalculator_get_r2_array(LdCalculator *self, PyObject *args, PyObject *kwds)
{
    int err;
    PyObject *ret = NULL;
    static char *kwlist[]
        = { "dest", "source_index", "direction", "max_mutations", "max_distance", NULL };
    PyObject *dest = NULL;
    Py_buffer buffer;
    Py_ssize_t source_index;
    Py_ssize_t max_mutations = -1;
    double max_distance = DBL_MAX;
    int direction = TSK_DIR_FORWARD;
    tsk_size_t num_r2_values = 0;
    int buffer_acquired = 0;

    if (LdCalculator_check_state(self) != 0) {
        goto out;
    }
    if (!PyArg_ParseTupleAndKeywords(args, kwds, "On|ind", kwlist, &dest, &source_index,
            &direction, &max_mutations, &max_distance)) {
        goto out;
    }
    if (direction != TSK_DIR_FORWARD && direction != TSK_DIR_REVERSE) {
        PyErr_SetString(PyExc_ValueError, "direction must be FORWARD or REVERSE");
        goto out;
    }
    if (max_distance < 0) {
        PyErr_SetString(PyExc_ValueError, "max_distance must be >= 0");
        goto out;
    }
    if (!PyObject_CheckBuffer(dest)) {
        PyErr_SetString(
            PyExc_TypeError, "dest buffer must support the Python buffer protocol.");
        goto out;
    }
    if (PyObject_GetBuffer(dest, &buffer, PyBUF_SIMPLE | PyBUF_WRITABLE) != 0) {
        goto out;
    }
    buffer_acquired = 1;
    if (max_mutations == -1) {
        max_mutations = buffer.len / sizeof(double);
    } else if (max_mutations * sizeof(double) > (size_t) buffer.len) {
        PyErr_SetString(PyExc_BufferError, "dest buffer is too small for the results");
        goto out;
    }

    Py_BEGIN_ALLOW_THREADS err = tsk_ld_calc_get_r2_array(self->ld_calc,
        (tsk_id_t) source_index, direction, (tsk_size_t) max_mutations, max_distance,
        (double *) buffer.buf, &num_r2_values);
    Py_END_ALLOW_THREADS if (err != 0)
    {
        handle_library_error(err);
        goto out;
    }
    ret = Py_BuildValue("n", (Py_ssize_t) num_r2_values);
out:
    if (buffer_acquired) {
        PyBuffer_Release(&buffer);
    }
    return ret;
}

static PyMethodDef LdCalculator_methods[] = {
    { .ml_name = "get_r2",
        .ml_meth = (PyCFunction) LdCalculator_get_r2,
        .ml_flags = METH_VARARGS,
        .ml_doc = "Returns the value of the r2 statistic between the specified pair of "
                  "mutation indexes" },
    { .ml_name = "get_r2_array",
        .ml_meth = (PyCFunction) LdCalculator_get_r2_array,
        .ml_flags = METH_VARARGS | METH_KEYWORDS,
        .ml_doc = "Returns r2 statistic for a given mutation over specified range" },
    { NULL } /* Sentinel */
};

static PyTypeObject LdCalculatorType = {
    // clang-format off
    PyVarObject_HEAD_INIT(NULL, 0)
    .tp_name = "_tskit.LdCalculator",
    .tp_basicsize = sizeof(LdCalculator),
    .tp_dealloc = (destructor) LdCalculator_dealloc,
    .tp_flags = Py_TPFLAGS_DEFAULT,
    .tp_doc = "LdCalculator objects",
    .tp_methods = LdCalculator_methods,
    .tp_init = (initproc) LdCalculator_init,
    .tp_new = PyType_GenericNew,
    // clang-format on
};

/*===================================================================
 * CompressedMatrix
 *===================================================================
 */

static int
CompressedMatrix_check_state(CompressedMatrix *self)
{
    int ret = -1;
    if (self->compressed_matrix == NULL) {
        PyErr_SetString(PyExc_SystemError, "CompressedMatrix not initialised");
        goto out;
    }
    ret = 0;
out:
    return ret;
}

static void
CompressedMatrix_dealloc(CompressedMatrix *self)
{
    if (self->compressed_matrix != NULL) {
        tsk_compressed_matrix_free(self->compressed_matrix);
        PyMem_Free(self->compressed_matrix);
        self->compressed_matrix = NULL;
    }
    Py_XDECREF(self->tree_sequence);
    Py_TYPE(self)->tp_free((PyObject *) self);
}

static int
CompressedMatrix_init(CompressedMatrix *self, PyObject *args, PyObject *kwds)
{
    int ret = -1;
    int err;
    static char *kwlist[] = { "tree_sequence", "block_size", NULL };
    TreeSequence *tree_sequence = NULL;
    Py_ssize_t block_size = 0;

    self->compressed_matrix = NULL;
    self->tree_sequence = NULL;
    if (!PyArg_ParseTupleAndKeywords(args, kwds, "O!|n", kwlist, &TreeSequenceType,
            &tree_sequence, &block_size)) {
        goto out;
    }
    self->tree_sequence = tree_sequence;
    Py_INCREF(self->tree_sequence);
    if (TreeSequence_check_state(self->tree_sequence) != 0) {
        goto out;
    }
    self->compressed_matrix = PyMem_Malloc(sizeof(tsk_compressed_matrix_t));
    if (self->compressed_matrix == NULL) {
        PyErr_NoMemory();
        goto out;
    }
    memset(self->compressed_matrix, 0, sizeof(tsk_compressed_matrix_t));

    err = tsk_compressed_matrix_init(
        self->compressed_matrix, self->tree_sequence->tree_sequence, block_size, 0);
    if (err != 0) {
        handle_library_error(err);
        goto out;
    }
    ret = 0;
out:
    return ret;
}

static PyObject *
CompressedMatrix_get_num_sites(CompressedMatrix *self, void *closure)
{
    PyObject *ret = NULL;

    if (CompressedMatrix_check_state(self) != 0) {
        goto out;
    }
    ret = Py_BuildValue("n", (Py_ssize_t) self->compressed_matrix->num_sites);
out:
    return ret;
}

static PyObject *
CompressedMatrix_get_normalisation_factor(CompressedMatrix *self, void *closure)
{
    PyObject *ret = NULL;
    PyArrayObject *array;
    size_t num_sites;
    npy_intp dims;

    if (CompressedMatrix_check_state(self) != 0) {
        goto out;
    }
    num_sites = self->compressed_matrix->num_sites;
    dims = (npy_intp) num_sites;
    array = (PyArrayObject *) PyArray_EMPTY(1, &dims, NPY_FLOAT64, 0);
    if (array == NULL) {
        goto out;
    }
    memcpy(PyArray_DATA(array), self->compressed_matrix->normalisation_factor,
        num_sites * sizeof(*self->compressed_matrix->normalisation_factor));
    ret = (PyObject *) array;
out:
    return ret;
}

static PyObject *
CompressedMatrix_get_num_transitions(CompressedMatrix *self, void *closure)
{
    PyObject *ret = NULL;
    PyArrayObject *array;
    size_t num_sites;
    npy_intp dims;

    if (CompressedMatrix_check_state(self) != 0) {
        goto out;
    }
    num_sites = self->compressed_matrix->num_sites;
    dims = (npy_intp) num_sites;
    array = (PyArrayObject *) PyArray_EMPTY(1, &dims, NPY_UINT32, 0);
    if (array == NULL) {
        goto out;
    }
    memcpy(PyArray_DATA(array), self->compressed_matrix->num_transitions,
        num_sites * sizeof(*self->compressed_matrix->num_transitions));
    ret = (PyObject *) array;
out:
    return ret;
}

static PyObject *
CompressedMatrix_get_site(CompressedMatrix *self, PyObject *args)
{
    PyObject *ret = NULL;
    unsigned int site;

    if (CompressedMatrix_check_state(self) != 0) {
        goto out;
    }
    if (!PyArg_ParseTuple(args, "I", &site)) {
        goto out;
    }
    ret = convert_compressed_matrix_site(self->compressed_matrix, site);
out:
    return ret;
}

static PyObject *
CompressedMatrix_decode(CompressedMatrix *self)
{
    PyObject *ret = NULL;
    if (CompressedMatrix_check_state(self) != 0) {
        goto out;
    }
    ret = decode_compressed_matrix(self->compressed_matrix);
out:
    return ret;
}

static PyGetSetDef CompressedMatrix_getsetters[] = {
    { .name = "num_sites",
        .get = (getter) CompressedMatrix_get_num_sites,
        .doc = "The number of sites." },
    { .name = "normalisation_factor",
        .get = (getter) CompressedMatrix_get_normalisation_factor,
        .doc = "The per-site normalisation factor." },
    { .name = "num_transitions",
        .get = (getter) CompressedMatrix_get_num_transitions,
        .doc = "The per-site number of transitions in the compressed matrix." },
    { NULL } /* Sentinel */
};

static PyMethodDef CompressedMatrix_methods[] = {
    { .ml_name = "get_site",
        .ml_meth = (PyCFunction) CompressedMatrix_get_site,
        .ml_flags = METH_VARARGS,
        .ml_doc = "Returns the list of (node, value) tuples for the specified site." },
    { .ml_name = "decode",
        .ml_meth = (PyCFunction) CompressedMatrix_decode,
        .ml_flags = METH_NOARGS,
        .ml_doc = "Returns the full decoded forward matrix." },
    { NULL } /* Sentinel */
};

static PyTypeObject CompressedMatrixType = {
    // clang-format off
    PyVarObject_HEAD_INIT(NULL, 0)
    .tp_name = "_tskit.CompressedMatrix",
    .tp_basicsize = sizeof(CompressedMatrix),
    .tp_dealloc = (destructor) CompressedMatrix_dealloc,
    .tp_flags = Py_TPFLAGS_DEFAULT,
    .tp_doc = "CompressedMatrix objects",
    .tp_methods = CompressedMatrix_methods,
    .tp_getset = CompressedMatrix_getsetters,
    .tp_init = (initproc) CompressedMatrix_init,
    .tp_new = PyType_GenericNew,
    // clang-format on
};

/*===================================================================
 * ViterbiMatrix
 *===================================================================
 */

static int
ViterbiMatrix_check_state(ViterbiMatrix *self)
{
    int ret = -1;
    if (self->viterbi_matrix == NULL) {
        PyErr_SetString(PyExc_SystemError, "ViterbiMatrix not initialised");
        goto out;
    }
    ret = 0;
out:
    return ret;
}

static void
ViterbiMatrix_dealloc(ViterbiMatrix *self)
{
    if (self->viterbi_matrix != NULL) {
        tsk_viterbi_matrix_free(self->viterbi_matrix);
        PyMem_Free(self->viterbi_matrix);
        self->viterbi_matrix = NULL;
    }
    Py_XDECREF(self->tree_sequence);
    Py_TYPE(self)->tp_free((PyObject *) self);
}

static int
ViterbiMatrix_init(ViterbiMatrix *self, PyObject *args, PyObject *kwds)
{
    int ret = -1;
    int err;
    static char *kwlist[] = { "tree_sequence", "num_records", NULL };
    TreeSequence *tree_sequence = NULL;
    Py_ssize_t num_records = 0;

    self->viterbi_matrix = NULL;
    self->tree_sequence = NULL;
    if (!PyArg_ParseTupleAndKeywords(args, kwds, "O!|n", kwlist, &TreeSequenceType,
            &tree_sequence, &num_records)) {
        goto out;
    }
    self->tree_sequence = tree_sequence;
    Py_INCREF(self->tree_sequence);
    if (TreeSequence_check_state(self->tree_sequence) != 0) {
        goto out;
    }
    self->viterbi_matrix = PyMem_Malloc(sizeof(tsk_viterbi_matrix_t));
    if (self->viterbi_matrix == NULL) {
        PyErr_NoMemory();
        goto out;
    }
    memset(self->viterbi_matrix, 0, sizeof(tsk_viterbi_matrix_t));

    err = tsk_viterbi_matrix_init(
        self->viterbi_matrix, self->tree_sequence->tree_sequence, num_records, 0);
    if (err != 0) {
        handle_library_error(err);
        goto out;
    }
    ret = 0;
out:
    return ret;
}

static PyObject *
ViterbiMatrix_traceback(ViterbiMatrix *self)
{
    PyObject *ret = NULL;
    PyArrayObject *path = NULL;
    npy_intp dims;
    int err;

    if (ViterbiMatrix_check_state(self) != 0) {
        goto out;
    }
    dims = self->viterbi_matrix->matrix.num_sites;
    path = (PyArrayObject *) PyArray_SimpleNew(1, &dims, NPY_INT32);
    if (path == NULL) {
        goto out;
    }

    err = tsk_viterbi_matrix_traceback(self->viterbi_matrix, PyArray_DATA(path), 0);
    if (err != 0) {
        handle_library_error(err);
        goto out;
    }
    ret = (PyObject *) path;
    path = NULL;
out:
    Py_XDECREF(path);
    return ret;
}

static PyObject *
ViterbiMatrix_get_num_sites(ViterbiMatrix *self, void *closure)
{
    PyObject *ret = NULL;

    if (ViterbiMatrix_check_state(self) != 0) {
        goto out;
    }
    ret = Py_BuildValue("n", (Py_ssize_t) self->viterbi_matrix->matrix.num_sites);
out:
    return ret;
}

/* NOTE: We're doing something pretty ugly here in that we're duplicating the
 * methods from the CompressedMatrix class to provide access to the
 * viterbi_matrix struct's embedded compressed_matrix. It would be more
 * elegant if the ViterbiMatrix class had a CompressedMatrix member,
 * but the memory management is tricky, so it doesn't seem worth the
 * hassle.
 */

static PyObject *
ViterbiMatrix_get_normalisation_factor(ViterbiMatrix *self, void *closure)
{
    PyObject *ret = NULL;
    PyArrayObject *array;
    size_t num_sites;
    npy_intp dims;

    if (ViterbiMatrix_check_state(self) != 0) {
        goto out;
    }
    num_sites = self->viterbi_matrix->matrix.num_sites;
    dims = (npy_intp) num_sites;
    array = (PyArrayObject *) PyArray_EMPTY(1, &dims, NPY_FLOAT64, 0);
    if (array == NULL) {
        goto out;
    }
    memcpy(PyArray_DATA(array), self->viterbi_matrix->matrix.normalisation_factor,
        num_sites * sizeof(*self->viterbi_matrix->matrix.normalisation_factor));
    ret = (PyObject *) array;
out:
    return ret;
}

static PyObject *
ViterbiMatrix_get_num_transitions(ViterbiMatrix *self, void *closure)
{
    PyObject *ret = NULL;
    PyArrayObject *array;
    size_t num_sites;
    npy_intp dims;

    if (ViterbiMatrix_check_state(self) != 0) {
        goto out;
    }
    num_sites = self->viterbi_matrix->matrix.num_sites;
    dims = (npy_intp) num_sites;

    array = (PyArrayObject *) PyArray_EMPTY(1, &dims, NPY_UINT32, 0);
    if (array == NULL) {
        goto out;
    }
    memcpy(PyArray_DATA(array), self->viterbi_matrix->matrix.num_transitions,
        num_sites * sizeof(*self->viterbi_matrix->matrix.num_transitions));
    ret = (PyObject *) array;
out:
    return ret;
}

static PyObject *
ViterbiMatrix_get_site(ViterbiMatrix *self, PyObject *args)
{
    PyObject *ret = NULL;
    unsigned int site;

    if (ViterbiMatrix_check_state(self) != 0) {
        goto out;
    }
    if (!PyArg_ParseTuple(args, "I", &site)) {
        goto out;
    }
    ret = convert_compressed_matrix_site(&self->viterbi_matrix->matrix, site);
out:
    return ret;
}

static PyObject *
ViterbiMatrix_decode(ViterbiMatrix *self)
{
    PyObject *ret = NULL;
    if (ViterbiMatrix_check_state(self) != 0) {
        goto out;
    }
    ret = decode_compressed_matrix(&self->viterbi_matrix->matrix);
out:
    return ret;
}

static PyGetSetDef ViterbiMatrix_getsetters[] = {
    { .name = "num_sites",
        .get = (getter) ViterbiMatrix_get_num_sites,
        .doc = "The number of sites." },
    { .name = "normalisation_factor",
        .get = (getter) ViterbiMatrix_get_normalisation_factor,
        .doc = "The per-site normalisation factor." },
    { .name = "num_transitions",
        .get = (getter) ViterbiMatrix_get_num_transitions,
        .doc = "The per-site number of transitions in the compressed matrix." },
    { NULL } /* Sentinel */
};

static PyMethodDef ViterbiMatrix_methods[] = {
    { .ml_name = "traceback",
        .ml_meth = (PyCFunction) ViterbiMatrix_traceback,
        .ml_flags = METH_NOARGS,
        .ml_doc = "Returns a path for a given haplotype." },
    { .ml_name = "get_site",
        .ml_meth = (PyCFunction) ViterbiMatrix_get_site,
        .ml_flags = METH_VARARGS,
        .ml_doc = "Returns the list of (node, value) tuples for the specified site." },
    { .ml_name = "decode",
        .ml_meth = (PyCFunction) ViterbiMatrix_decode,
        .ml_flags = METH_NOARGS,
        .ml_doc = "Returns the full decoded forward matrix." },
    { NULL } /* Sentinel */
};

static PyTypeObject ViterbiMatrixType = {
    // clang-format off
    PyVarObject_HEAD_INIT(NULL, 0)
    .tp_name = "_tskit.ViterbiMatrix",
    .tp_basicsize = sizeof(ViterbiMatrix),
    .tp_dealloc = (destructor) ViterbiMatrix_dealloc,
    .tp_flags = Py_TPFLAGS_DEFAULT,
    .tp_doc = "ViterbiMatrix objects",
    .tp_methods = ViterbiMatrix_methods,
    .tp_getset = ViterbiMatrix_getsetters,
    .tp_init = (initproc) ViterbiMatrix_init,
    .tp_new = PyType_GenericNew,
    // clang-format on
};

/*===================================================================
 * LsHmm
 *===================================================================
 */

static int
LsHmm_check_state(LsHmm *self)
{
    int ret = -1;
    if (self->ls_hmm == NULL) {
        PyErr_SetString(PyExc_SystemError, "LsHmm not initialised");
        goto out;
    }
    ret = 0;
out:
    return ret;
}

static void
LsHmm_dealloc(LsHmm *self)
{
    if (self->ls_hmm != NULL) {
        tsk_ls_hmm_free(self->ls_hmm);
        PyMem_Free(self->ls_hmm);
        self->ls_hmm = NULL;
    }
    Py_XDECREF(self->tree_sequence);
    Py_TYPE(self)->tp_free((PyObject *) self);
}

static int
LsHmm_init(LsHmm *self, PyObject *args, PyObject *kwds)
{
    int ret = -1;
    int err;
    static char *kwlist[] = { "tree_sequence", "recombination_rate", "mutation_rate",
        "precision", "acgt_alleles", NULL };
    PyObject *recombination_rate = NULL;
    PyArrayObject *recombination_rate_array = NULL;
    PyObject *mutation_rate = NULL;
    PyArrayObject *mutation_rate_array = NULL;
    TreeSequence *tree_sequence = NULL;
    unsigned int precision = 23;
    int acgt_alleles = 0;
    tsk_flags_t options = 0;
    npy_intp *shape, num_sites;

    self->ls_hmm = NULL;
    self->tree_sequence = NULL;
    if (!PyArg_ParseTupleAndKeywords(args, kwds, "O!OO|Ii", kwlist, &TreeSequenceType,
            &tree_sequence, &recombination_rate, &mutation_rate, &precision,
            &acgt_alleles)) {
        goto out;
    }
    self->tree_sequence = tree_sequence;
    Py_INCREF(self->tree_sequence);
    if (TreeSequence_check_state(self->tree_sequence) != 0) {
        goto out;
    }
    self->ls_hmm = PyMem_Malloc(sizeof(tsk_ls_hmm_t));
    if (self->ls_hmm == NULL) {
        PyErr_NoMemory();
        goto out;
    }
    memset(self->ls_hmm, 0, sizeof(tsk_ls_hmm_t));

    num_sites = (npy_intp) tsk_treeseq_get_num_sites(self->tree_sequence->tree_sequence);
    recombination_rate_array = (PyArrayObject *) PyArray_FROMANY(
        recombination_rate, NPY_FLOAT64, 1, 1, NPY_ARRAY_IN_ARRAY);
    if (recombination_rate_array == NULL) {
        goto out;
    }
    shape = PyArray_DIMS(recombination_rate_array);
    if (shape[0] != num_sites) {
        PyErr_SetString(PyExc_ValueError,
            "recombination_rate array must have dimension (num_sites,)");
        goto out;
    }
    mutation_rate_array = (PyArrayObject *) PyArray_FROMANY(
        mutation_rate, NPY_FLOAT64, 1, 1, NPY_ARRAY_IN_ARRAY);
    if (mutation_rate_array == NULL) {
        goto out;
    }
    shape = PyArray_DIMS(mutation_rate_array);
    if (shape[0] != num_sites) {
        PyErr_SetString(
            PyExc_ValueError, "mutation_rate array must have dimension (num_sites,)");
        goto out;
    }
    if (acgt_alleles) {
        options |= TSK_ALLELES_ACGT;
    }

    err = tsk_ls_hmm_init(self->ls_hmm, self->tree_sequence->tree_sequence,
        PyArray_DATA(recombination_rate_array), PyArray_DATA(mutation_rate_array),
        options);
    if (err != 0) {
        handle_library_error(err);
        goto out;
    }
    tsk_ls_hmm_set_precision(self->ls_hmm, precision);
    ret = 0;
out:
    Py_XDECREF(recombination_rate_array);
    Py_XDECREF(mutation_rate_array);
    return ret;
}

static PyObject *
LsHmm_forward_matrix(LsHmm *self, PyObject *args)
{
    int err;
    PyObject *ret = NULL;
    PyObject *haplotype = NULL;
    CompressedMatrix *compressed_matrix = NULL;
    PyArrayObject *haplotype_array = NULL;
    npy_intp *shape, num_sites;

    if (LsHmm_check_state(self) != 0) {
        goto out;
    }
    if (!PyArg_ParseTuple(
            args, "OO!", &haplotype, &CompressedMatrixType, &compressed_matrix)) {
        goto out;
    }
    num_sites = (npy_intp) tsk_treeseq_get_num_sites(self->tree_sequence->tree_sequence);
    haplotype_array = (PyArrayObject *) PyArray_FROMANY(
        haplotype, NPY_INT8, 1, 1, NPY_ARRAY_IN_ARRAY);
    if (haplotype_array == NULL) {
        goto out;
    }
    shape = PyArray_DIMS(haplotype_array);
    if (shape[0] != num_sites) {
        PyErr_SetString(
            PyExc_ValueError, "haplotype array must have dimension (num_sites,)");
        goto out;
    }
    err = tsk_ls_hmm_forward(self->ls_hmm, PyArray_DATA(haplotype_array),
        compressed_matrix->compressed_matrix, TSK_NO_INIT);
    if (err != 0) {
        handle_library_error(err);
        goto out;
    }
    ret = Py_BuildValue("");
out:
    Py_XDECREF(haplotype_array);
    return ret;
}

static PyObject *
LsHmm_viterbi_matrix(LsHmm *self, PyObject *args)
{
    int err;
    PyObject *ret = NULL;
    PyObject *haplotype = NULL;
    ViterbiMatrix *viterbi_matrix = NULL;
    PyArrayObject *haplotype_array = NULL;
    npy_intp *shape, num_sites;

    if (LsHmm_check_state(self) != 0) {
        goto out;
    }
    if (!PyArg_ParseTuple(
            args, "OO!", &haplotype, &ViterbiMatrixType, &viterbi_matrix)) {
        goto out;
    }
    num_sites = (npy_intp) tsk_treeseq_get_num_sites(self->tree_sequence->tree_sequence);
    haplotype_array = (PyArrayObject *) PyArray_FROMANY(
        haplotype, NPY_INT8, 1, 1, NPY_ARRAY_IN_ARRAY);
    if (haplotype_array == NULL) {
        goto out;
    }
    shape = PyArray_DIMS(haplotype_array);
    if (shape[0] != num_sites) {
        PyErr_SetString(
            PyExc_ValueError, "haplotype array must have dimension (num_sites,)");
        goto out;
    }
    err = tsk_ls_hmm_viterbi(self->ls_hmm, PyArray_DATA(haplotype_array),
        viterbi_matrix->viterbi_matrix, TSK_NO_INIT);
    if (err != 0) {
        handle_library_error(err);
        goto out;
    }
    ret = Py_BuildValue("");
out:
    Py_XDECREF(haplotype_array);
    return ret;
}

static PyMethodDef LsHmm_methods[] = {
    { .ml_name = "forward_matrix",
        .ml_meth = (PyCFunction) LsHmm_forward_matrix,
        .ml_flags = METH_VARARGS,
        .ml_doc = "Returns the tree encoded forward matrix for a given haplotype" },
    { .ml_name = "viterbi_matrix",
        .ml_meth = (PyCFunction) LsHmm_viterbi_matrix,
        .ml_flags = METH_VARARGS,
        .ml_doc = "Returns the tree encoded Viterbi matrix for a given haplotype" },
    { NULL } /* Sentinel */
};

static PyTypeObject LsHmmType = {
    // clang-format off
    PyVarObject_HEAD_INIT(NULL, 0)
    .tp_name = "_tskit.LsHmm",
    .tp_basicsize = sizeof(LsHmm),
    .tp_dealloc = (destructor) LsHmm_dealloc,
    .tp_flags = Py_TPFLAGS_DEFAULT,
    .tp_doc = "LsHmm objects",
    .tp_methods = LsHmm_methods,
    .tp_init = (initproc) LsHmm_init,
    .tp_new = PyType_GenericNew,
    // clang-format on
};

/*===================================================================
 * Module level functions
 *===================================================================
 */

static PyObject *
tskit_get_kastore_version(PyObject *self)
{
    return Py_BuildValue("iii", KAS_VERSION_MAJOR, KAS_VERSION_MINOR, KAS_VERSION_PATCH);
}

static PyObject *
tskit_get_tskit_version(PyObject *self)
{
    return Py_BuildValue("iii", TSK_VERSION_MAJOR, TSK_VERSION_MINOR, TSK_VERSION_PATCH);
}

static PyMethodDef tskit_methods[] = {
    { .ml_name = "get_kastore_version",
        .ml_meth = (PyCFunction) tskit_get_kastore_version,
        .ml_flags = METH_NOARGS,
        .ml_doc = "Returns the version of kastore we have built in." },
    { .ml_name = "get_tskit_version",
        .ml_meth = (PyCFunction) tskit_get_tskit_version,
        .ml_flags = METH_NOARGS,
        .ml_doc = "Returns the version of the tskit C API we have built in." },
    { NULL } /* Sentinel */
};

static struct PyModuleDef tskitmodule = {
    .m_base = PyModuleDef_HEAD_INIT,
    .m_name = "_tskit",
    .m_doc = "Low level interface for tskit",
    .m_size = -1,
    .m_methods = tskit_methods,
};

PyObject *
PyInit__tskit(void)
{
    PyObject *module = PyModule_Create(&tskitmodule);
    if (module == NULL) {
        return NULL;
    }
    import_array();

    if (register_lwt_class(module) != 0) {
        return NULL;
    }

    /* IndividualTable type */
    if (PyType_Ready(&IndividualTableType) < 0) {
        return NULL;
    }
    Py_INCREF(&IndividualTableType);
    PyModule_AddObject(module, "IndividualTable", (PyObject *) &IndividualTableType);

    /* NodeTable type */
    if (PyType_Ready(&NodeTableType) < 0) {
        return NULL;
    }
    Py_INCREF(&NodeTableType);
    PyModule_AddObject(module, "NodeTable", (PyObject *) &NodeTableType);

    /* EdgeTable type */
    if (PyType_Ready(&EdgeTableType) < 0) {
        return NULL;
    }
    Py_INCREF(&EdgeTableType);
    PyModule_AddObject(module, "EdgeTable", (PyObject *) &EdgeTableType);

    /* MigrationTable type */
    if (PyType_Ready(&MigrationTableType) < 0) {
        return NULL;
    }
    Py_INCREF(&MigrationTableType);
    PyModule_AddObject(module, "MigrationTable", (PyObject *) &MigrationTableType);

    /* SiteTable type */
    if (PyType_Ready(&SiteTableType) < 0) {
        return NULL;
    }
    Py_INCREF(&SiteTableType);
    PyModule_AddObject(module, "SiteTable", (PyObject *) &SiteTableType);

    /* MutationTable type */
    if (PyType_Ready(&MutationTableType) < 0) {
        return NULL;
    }
    Py_INCREF(&MutationTableType);
    PyModule_AddObject(module, "MutationTable", (PyObject *) &MutationTableType);

    /* PopulationTable type */
    if (PyType_Ready(&PopulationTableType) < 0) {
        return NULL;
    }
    Py_INCREF(&PopulationTableType);
    PyModule_AddObject(module, "PopulationTable", (PyObject *) &PopulationTableType);

    /* ProvenanceTable type */
    if (PyType_Ready(&ProvenanceTableType) < 0) {
        return NULL;
    }
    Py_INCREF(&ProvenanceTableType);
    PyModule_AddObject(module, "ProvenanceTable", (PyObject *) &ProvenanceTableType);

    /* TableCollectionTable type */
    if (PyType_Ready(&TableCollectionType) < 0) {
        return NULL;
    }
    Py_INCREF(&TableCollectionType);
    PyModule_AddObject(module, "TableCollection", (PyObject *) &TableCollectionType);

    /* TreeSequence type */
    if (PyType_Ready(&TreeSequenceType) < 0) {
        return NULL;
    }
    Py_INCREF(&TreeSequenceType);
    PyModule_AddObject(module, "TreeSequence", (PyObject *) &TreeSequenceType);

    /* Tree type */
    if (PyType_Ready(&TreeType) < 0) {
        return NULL;
    }
    Py_INCREF(&TreeType);
    PyModule_AddObject(module, "Tree", (PyObject *) &TreeType);

    /* TreeDiffIterator type */
    if (PyType_Ready(&TreeDiffIteratorType) < 0) {
        return NULL;
    }
    Py_INCREF(&TreeDiffIteratorType);
    PyModule_AddObject(module, "TreeDiffIterator", (PyObject *) &TreeDiffIteratorType);

    /* VariantGenerator type */
    if (PyType_Ready(&VariantGeneratorType) < 0) {
        return NULL;
    }
    Py_INCREF(&VariantGeneratorType);
    PyModule_AddObject(module, "VariantGenerator", (PyObject *) &VariantGeneratorType);

    /* LdCalculator type */
    if (PyType_Ready(&LdCalculatorType) < 0) {
        return NULL;
    }
    Py_INCREF(&LdCalculatorType);
    PyModule_AddObject(module, "LdCalculator", (PyObject *) &LdCalculatorType);

    /* CompressedMatrix type */
    if (PyType_Ready(&CompressedMatrixType) < 0) {
        return NULL;
    }
    Py_INCREF(&CompressedMatrixType);
    PyModule_AddObject(module, "CompressedMatrix", (PyObject *) &CompressedMatrixType);

    /* ViterbiMatrix type */
    if (PyType_Ready(&ViterbiMatrixType) < 0) {
        return NULL;
    }
    Py_INCREF(&ViterbiMatrixType);
    PyModule_AddObject(module, "ViterbiMatrix", (PyObject *) &ViterbiMatrixType);

    /* LsHmm type */
    if (PyType_Ready(&LsHmmType) < 0) {
        return NULL;
    }
    Py_INCREF(&LsHmmType);
    PyModule_AddObject(module, "LsHmm", (PyObject *) &LsHmmType);

    /* Metadata schemas namedtuple type*/
    if (PyStructSequence_InitType2(&MetadataSchemas, &metadata_schemas_desc) < 0) {
        return NULL;
    };
    Py_INCREF(&MetadataSchemas);
    PyModule_AddObject(module, "MetadataSchemas", (PyObject *) &MetadataSchemas);

    /* Errors and constants */
    TskitException = PyErr_NewException("_tskit.TskitException", NULL, NULL);
    Py_INCREF(TskitException);
    PyModule_AddObject(module, "TskitException", TskitException);
    TskitLibraryError = PyErr_NewException("_tskit.LibraryError", TskitException, NULL);
    Py_INCREF(TskitLibraryError);
    PyModule_AddObject(module, "LibraryError", TskitLibraryError);
    TskitFileFormatError = PyErr_NewException("_tskit.FileFormatError", NULL, NULL);
    Py_INCREF(TskitFileFormatError);
    PyModule_AddObject(module, "FileFormatError", TskitFileFormatError);
    TskitVersionTooNewError
        = PyErr_NewException("_tskit.VersionTooNewError", TskitException, NULL);
    Py_INCREF(TskitVersionTooNewError);
    PyModule_AddObject(module, "VersionTooNewError", TskitVersionTooNewError);
    TskitVersionTooOldError
        = PyErr_NewException("_tskit.VersionTooOldError", TskitException, NULL);
    Py_INCREF(TskitVersionTooOldError);
    PyModule_AddObject(module, "VersionTooOldError", TskitVersionTooOldError);

    PyModule_AddIntConstant(module, "NULL", TSK_NULL);
    PyModule_AddIntConstant(module, "MISSING_DATA", TSK_MISSING_DATA);

    PyObject *unknown_time = PyFloat_FromDouble(TSK_UNKNOWN_TIME);
    PyModule_AddObject(module, "UNKNOWN_TIME", unknown_time);

    /* Node flags */
    PyModule_AddIntConstant(module, "NODE_IS_SAMPLE", TSK_NODE_IS_SAMPLE);
    /* Tree flags */
    PyModule_AddIntConstant(module, "NO_SAMPLE_COUNTS", TSK_NO_SAMPLE_COUNTS);
    PyModule_AddIntConstant(module, "SAMPLE_LISTS", TSK_SAMPLE_LISTS);
    /* Directions */
    PyModule_AddIntConstant(module, "FORWARD", TSK_DIR_FORWARD);
    PyModule_AddIntConstant(module, "REVERSE", TSK_DIR_REVERSE);

    return module;
}<|MERGE_RESOLUTION|>--- conflicted
+++ resolved
@@ -860,20 +860,13 @@
     char *metadata = "";
     Py_ssize_t metadata_length = 0;
     npy_intp *shape;
-<<<<<<< HEAD
-    static char *kwlist[] = {"flags", "location", "parents", "metadata", NULL};
-
-    if (!PyArg_ParseTupleAndKeywords(args, kwds, "|iOOO", kwlist,
-            &flags, &py_location, &py_parents, &py_metadata)) {
-=======
-    static char *kwlist[] = { "flags", "location", "metadata", NULL };
+        static char *kwlist[] = { "flags", "location", "parents", "metadata", NULL };
 
     if (IndividualTable_check_state(self) != 0) {
->>>>>>> e1eef38b
-        goto out;
-    }
-    if (!PyArg_ParseTupleAndKeywords(args, kwds, "|O&OO", kwlist, &uint32_converter,
-            &flags, &py_location, &py_metadata)) {
+        goto out;
+    }
+    if (!PyArg_ParseTupleAndKeywords(args, kwds, "|O&OOO", kwlist, &uint32_converter,
+                                     &flags, &py_location, &py_parents, &py_metadata)) {
         goto out;
     }
     if (py_metadata != Py_None) {
@@ -892,7 +885,6 @@
         location_length = (tsk_size_t) shape[0];
         location_data = PyArray_DATA(location_array);
     }
-<<<<<<< HEAD
     if (py_parents != Py_None) {
         /* This ensures that only 1D arrays are accepted. */
         parents_array = (PyArrayObject *) PyArray_FromAny(py_parents,
@@ -907,10 +899,6 @@
     }
     err = tsk_individual_table_add_row(self->table, (tsk_flags_t) flags,
             location_data, location_length, parents_data, parents_length, metadata, metadata_length);
-=======
-    err = tsk_individual_table_add_row(self->table, (tsk_flags_t) flags, location_data,
-        location_length, metadata, metadata_length);
->>>>>>> e1eef38b
     if (err < 0) {
         handle_library_error(err);
         goto out;
@@ -1232,27 +1220,6 @@
 }
 
 static PyGetSetDef IndividualTable_getsetters[] = {
-<<<<<<< HEAD
-    {"max_rows_increment",
-        (getter) IndividualTable_get_max_rows_increment, NULL, "The size increment"},
-    {"num_rows", (getter) IndividualTable_get_num_rows, NULL,
-        "The number of rows in the table."},
-    {"max_rows", (getter) IndividualTable_get_max_rows, NULL,
-        "The current maximum number of rows in the table."},
-    {"flags", (getter) IndividualTable_get_flags, NULL, "The flags array"},
-    {"location", (getter) IndividualTable_get_location, NULL, "The location array"},
-    {"location_offset", (getter) IndividualTable_get_location_offset, NULL,
-        "The location offset array"},
-    {"parents", (getter) IndividualTable_get_parents, NULL, "The parents array"},
-    {"parents_offset", (getter) IndividualTable_get_parents_offset, NULL,
-        "The parents offset array"},
-    {"metadata", (getter) IndividualTable_get_metadata, NULL, "The metadata array"},
-    {"metadata_offset", (getter) IndividualTable_get_metadata_offset, NULL,
-        "The metadata offset array"},
-    {"metadata_schema", (getter) IndividualTable_get_metadata_schema,
-        (setter) IndividualTable_set_metadata_schema, "The metadata schema"},
-    {NULL}  /* Sentinel */
-=======
     { .name = "max_rows_increment",
         .get = (getter) IndividualTable_get_max_rows_increment,
         .doc = "The size increment" },
@@ -1271,6 +1238,12 @@
     { .name = "location_offset",
         .get = (getter) IndividualTable_get_location_offset,
         .doc = "The location offset array" },
+    { .name = "parents",
+        .get = (getter) IndividualTable_get_parents,
+        .doc = "The parents array" },
+    { .name = "parents_offset",
+        .get = (getter) IndividualTable_get_parents_offset,
+        .doc = "The parents offset array" },
     { .name = "metadata",
         .get = (getter) IndividualTable_get_metadata,
         .doc = "The metadata array" },
@@ -1282,7 +1255,6 @@
         .set = (setter) IndividualTable_set_metadata_schema,
         .doc = "The metadata schema" },
     { NULL } /* Sentinel */
->>>>>>> e1eef38b
 };
 
 static PyMethodDef IndividualTable_methods[] = {
