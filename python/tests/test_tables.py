--- conflicted
+++ resolved
@@ -859,29 +859,6 @@
         t.add_row(flags=1, location=(0, 1, 2, 3), metadata=b"\xf0")
         t.add_row(flags=2, parents=[0, 1])
         s = str(t)
-<<<<<<< HEAD
-        self.assertGreater(len(s), 0)
-        self.assertEqual(len(t), 3)
-        self.assertEqual(t[0].flags, 0)
-        self.assertEqual(list(t[0].location), [])
-        self.assertEqual(t[0].metadata, b"123")
-        self.assertEqual(t[1].flags, 1)
-        self.assertEqual(list(t[1].location), [0, 1, 2, 3])
-        self.assertEqual(t[1].metadata, b"\xf0")
-        self.assertEqual(list(t[2].parents), [0, 1])
-        self.assertRaises(IndexError, t.__getitem__, -4)
-
-    def test_add_row_defaults(self):
-        t = tskit.IndividualTable()
-        self.assertEqual(t.add_row(), 0)
-        self.assertEqual(t.flags[0], 0)
-        self.assertEqual(len(t.location), 0)
-        self.assertEqual(t.location_offset[0], 0)
-        self.assertEqual(len(t.parents), 0)
-        self.assertEqual(t.parents_offset[0], 0)
-        self.assertEqual(len(t.metadata), 0)
-        self.assertEqual(t.metadata_offset[0], 0)
-=======
         assert len(s) > 0
         assert len(t) == 2
         assert t[0].flags == 0
@@ -890,6 +867,7 @@
         assert t[1].flags == 1
         assert list(t[1].location) == [0, 1, 2, 3]
         assert t[1].metadata == b"\xf0"
+        assert list(t[2].parents) == [0, 1]
         with pytest.raises(IndexError):
             t.__getitem__(-3)
 
@@ -899,9 +877,10 @@
         assert t.flags[0] == 0
         assert len(t.location) == 0
         assert t.location_offset[0] == 0
+        assert len(t.parents) == 0
+        assert t.parents_offset[0] == 0
         assert len(t.metadata) == 0
         assert t.metadata_offset[0] == 0
->>>>>>> e1eef38b
 
     def test_add_row_bad_data(self):
         t = tskit.IndividualTable()
